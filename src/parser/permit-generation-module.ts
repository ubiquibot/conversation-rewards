import { context } from "@actions/github";
import { Value } from "@sinclair/typebox/value";
import { createClient } from "@supabase/supabase-js";
import {
  Context,
  createAdapters,
  Database,
  decrypt,
  encodePermits,
  generatePayoutPermit,
  parseDecryptedPrivateKey,
  PermitReward,
  SupportedEvents,
  TokenType,
<<<<<<< HEAD
  decrypt,
  parseDecryptedPrivateKey,
} from "@ubiquibot/permit-generation";
=======
} from "@ubiquity-os/permit-generation";
>>>>>>> bbadab99
import Decimal from "decimal.js";
import configuration from "../configuration/config-reader";
import {
  PermitGenerationConfiguration,
  permitGenerationConfigurationType,
} from "../configuration/permit-generation-configuration";
import { IssueActivity } from "../issue-activity";
import { getOctokitInstance } from "../octokit";
import { getRepo, parseGitHubUrl } from "../start";
import envConfigSchema, { EnvConfigType, envValidator } from "../types/env-type";
import program from "./command-line";
import { Module, Result } from "./processor";
import { RestEndpointMethodTypes } from "@octokit/rest";

interface Payload {
  evmNetworkId: number;
  issueUrl: string;
  evmPrivateEncrypted: string;
  erc20RewardToken: string;
  issue: { node_id: string };
}

export class PermitGenerationModule implements Module {
  readonly _configuration: PermitGenerationConfiguration | null = configuration.incentives.permitGeneration;
  readonly _supabase = createClient<Database>(process.env.SUPABASE_URL, process.env.SUPABASE_KEY);

  async transform(data: Readonly<IssueActivity>, result: Result): Promise<Result> {
    const payload: Context["payload"] & Payload = {
      ...context.payload.inputs,
      issueUrl: program.eventPayload.issue.html_url,
      evmPrivateEncrypted: configuration.evmPrivateEncrypted,
      evmNetworkId: configuration.evmNetworkId,
      erc20RewardToken: configuration.erc20RewardToken,
    };
    const issueId = Number(payload.issueUrl.match(/\d+$/)?.[0]);
    payload.issue = {
      node_id: program.eventPayload.issue.node_id,
    };
    const env = Value.Default(envConfigSchema, process.env) as EnvConfigType;
    if (!envValidator.test(env)) {
      console.warn("[PermitGenerationModule] Invalid env detected, skipping.");
      for (const error of envValidator.errors(env)) {
        console.error(error);
      }
      return Promise.resolve(result);
    }
    const isPrivateKeyAllowed = await this._isPrivateKeyAllowed(
      payload.evmPrivateEncrypted,
      program.eventPayload.repository.owner.id,
      program.eventPayload.repository.id,
      env
    );
    if (!isPrivateKeyAllowed) {
      console.warn("[PermitGenerationModule] Private key is not allowed to be used in this organization/repository.");
      return Promise.resolve(result);
    }
    const eventName = context.eventName as SupportedEvents;
    const octokit = getOctokitInstance();
    const logger = {
      debug() {},
      error(message: unknown, optionalParams: unknown) {
        console.error(message, optionalParams);
      },
      fatal(message: unknown, optionalParams: unknown) {
        console.error(message, optionalParams);
      },
      info() {},
      warn(message: unknown, optionalParams: unknown) {
        console.warn(message, optionalParams);
      },
    };
    const adapters = {} as ReturnType<typeof createAdapters>;

    // apply fees
    result = await this._applyFees(result, payload.erc20RewardToken, env);

    for (const [key, value] of Object.entries(result)) {
      try {
        const config: Context["config"] = {
          evmNetworkId: payload.evmNetworkId,
          evmPrivateEncrypted: payload.evmPrivateEncrypted,
          permitRequests: [
            {
              amount: value.total,
              username: key,
              contributionType: "",
              type: TokenType.ERC20,
              tokenAddress: payload.erc20RewardToken,
            },
          ],
        };
        const permits = await generatePayoutPermit(
          {
            env,
            eventName,
            logger,
            payload,
            adapters: createAdapters(this._supabase, {
              env,
              eventName,
              octokit,
              config,
              logger,
              payload,
              adapters,
            }),
            octokit,
            config,
          },
          config.permitRequests
        );
        result[key].permitUrl = `https://pay.ubq.fi?claim=${encodePermits(permits)}`;
        await this._savePermitsToDatabase(result[key].userId, { issueUrl: payload.issueUrl, issueId }, permits);
      } catch (e) {
        console.error(e);
      }
    }

    // remove treasury item from final result in order not to display permit fee in GitHub comments
    if (env.PERMIT_TREASURY_GITHUB_USERNAME) delete result[env.PERMIT_TREASURY_GITHUB_USERNAME];

    return result;
  }

  /**
   * Applies fees to the final result.
   * How it works:
   * 1. Fee (read from ENV variable) is subtracted from all the final result items (user.total, user.task.reward, user.comments[].reward)
   * 2. Total fee is calculated
   * 3. A new item is added to the final result object, example:
   * ```
   * {
   *   ...other items
   *   "ubiquibot-treasury": {
   *     total: 10.00,
   *     userId: 1
   *   }
   * }
   * ```
   * This method is meant to be called before the final permit generation.
   * @param result Result object
   * @param erc20RewardToken ERC20 address of the reward token
   * @param env The program environment
   * @returns Result object
   */
  async _applyFees(result: Result, erc20RewardToken: string, env: EnvConfigType): Promise<Result> {
    // validate fee related env variables
    if (!env.PERMIT_FEE_RATE || Number(env.PERMIT_FEE_RATE) === 0) {
      console.log("PERMIT_FEE_RATE is not set, skipping permit fee generation");
      return result;
    }
    if (!env.PERMIT_TREASURY_GITHUB_USERNAME) {
      console.log("PERMIT_TREASURY_GITHUB_USERNAME is not set, skipping permit fee generation");
      return result;
    }
    if (env.PERMIT_ERC20_TOKENS_NO_FEE_WHITELIST) {
      const erc20TokensNoFee = env.PERMIT_ERC20_TOKENS_NO_FEE_WHITELIST.split(",");
      if (erc20TokensNoFee.includes(erc20RewardToken)) {
        console.log(`Token address ${erc20RewardToken} is whitelisted to be fee free, skipping permit fee generation`);
        return result;
      }
    }

    // Get treasury GitHub user id
    const octokit = getOctokitInstance();
    const { data: treasuryGithubData } = await octokit.users.getByUsername({
      username: env.PERMIT_TREASURY_GITHUB_USERNAME,
    });
    if (!treasuryGithubData) {
      console.log(
        `GitHub user was not found for username ${env.PERMIT_TREASURY_GITHUB_USERNAME}, skipping permit fee generation`
      );
      return result;
    }

    return this._deductFeeFromReward(result, treasuryGithubData, env);
  }

  _deductFeeFromReward(
    result: Result,
    treasuryGithubData: RestEndpointMethodTypes["users"]["getByUsername"]["response"]["data"],
    env: EnvConfigType
  ) {
    // Subtract fees from the final result:
    // - user.total
    // - user.task.reward
    // - user.comments[].reward
    const feeRateDecimal = new Decimal(100).minus(env.PERMIT_FEE_RATE).div(100);
    let permitFeeAmountDecimal = new Decimal(0);
    for (const [key, rewardResult] of Object.entries(result)) {
      // accumulate total permit fee amount
      const totalAfterFee = new Decimal(rewardResult.total).mul(feeRateDecimal).toNumber();
      permitFeeAmountDecimal = permitFeeAmountDecimal.add(new Decimal(rewardResult.total).minus(totalAfterFee));
      // subtract fees
      result[key].total = Number(totalAfterFee.toFixed(2));
      if (result[key].task) {
        result[key].task.reward = Number(new Decimal(result[key].task.reward).mul(feeRateDecimal).toFixed(2));
      }
      if (result[key].comments) {
        for (const comment of result[key].comments) {
          if (comment.score) {
            comment.score.reward = Number(new Decimal(comment.score.reward).mul(feeRateDecimal).toFixed(2));
          }
        }
      }
    }

    // Add a new result item for treasury
    result[env.PERMIT_TREASURY_GITHUB_USERNAME] = {
      total: Number(permitFeeAmountDecimal.toFixed(2)),
      userId: treasuryGithubData.id,
    };

    return result;
  }

  async _getOrCreateIssueLocation(issue: { issueId: number; issueUrl: string }) {
    let locationId: number | null = null;

    const { data: locationData } = await this._supabase
      .from("locations")
      .select("id")
      .eq("issue_id", issue.issueId)
      .eq("node_url", issue.issueUrl)
      .single();

    if (!locationData) {
      const issueItem = await getRepo(parseGitHubUrl(issue.issueUrl));
      const { data: newLocationData, error } = await this._supabase
        .from("locations")
        .insert({
          node_url: issue.issueUrl,
          issue_id: issue.issueId,
          node_type: "Issue",
          repository_id: issueItem.id,
        })
        .select("id")
        .single();
      if (!newLocationData || error) {
        console.error("Failed to create a new location", error);
      } else {
        locationId = newLocationData.id;
      }
    } else {
      locationId = locationData.id;
    }
    if (!locationId) {
      throw new Error(`Failed to retrieve the related location from issue ${JSON.stringify(issue)}`);
    }
    return locationId;
  }

  async _savePermitsToDatabase(userId: number, issue: { issueId: number; issueUrl: string }, permits: PermitReward[]) {
    for (const permit of permits) {
      try {
        const { data: userData } = await this._supabase.from("users").select("id").eq("id", userId).single();
        const locationId = await this._getOrCreateIssueLocation(issue);

        if (userData) {
          const { error } = await this._supabase.from("permits").insert({
            amount: String(permit.amount),
            nonce: String(permit.nonce),
            deadline: String(permit.deadline),
            signature: permit.signature,
            beneficiary_id: userData.id,
            location_id: locationId,
          });
          if (error) {
            console.error("Failed to insert a new permit", error);
          }
        } else {
          console.error(`Failed to save the permit: could not find user ${userId}`);
        }
      } catch (e) {
        console.error("Failed to save permits to the database", e);
      }
    }
  }

  /**
   * Checks whether partner's private key is allowed to be used in current repository.
   *
   * If partner accidentally shares his encrypted private key then a malicious user
   * will be able to use that leaked private key in another organization with permits
   * generated from a leaked partner's wallet.
   *
   * Partner private key (`evmPrivateEncrypted` config param in `conversation-rewards` plugin) supports 2 formats:
   * 1. PRIVATE_KEY:GITHUB_OWNER_ID
   * 2. PRIVATE_KEY:GITHUB_OWNER_ID:GITHUB_REPOSITORY_ID
   *
   * Here `GITHUB_OWNER_ID` can be:
   * 1. Github organization id (if ubiquibot is used within an organization)
   * 2. Github user id (if ubiquibot is simply installed in a user's repository)
   *
   * Format "PRIVATE_KEY:GITHUB_OWNER_ID" restricts in which particular organization (or user related repositories)
   * this private key can be used. It can be set either in the organization wide config either in the repository wide one.
   *
   * Format "PRIVATE_KEY:GITHUB_OWNER_ID:GITHUB_REPOSITORY_ID" restricts organization (or user related repositories) and
   * a particular repository where private key is allowed to be used.
   *
   * @param privateKeyEncrypted Encrypted private key (with "X25519_PRIVATE_KEY") string (in any of the 2 different formats)
   * @param githubContextOwnerId Github organization or used id from which the "conversation-rewards" is executed
   * @param githubContextRepositoryId Github repository id from which the "conversation-rewards" is executed
   * @returns Whether private key is allowed to be used in current owner/repository context
   */
  async _isPrivateKeyAllowed(
    privateKeyEncrypted: string,
    githubContextOwnerId: number,
    githubContextRepositoryId: number,
    env: EnvConfigType
  ): Promise<boolean> {
    // decrypt private key
    const privateKeyDecrypted = await decrypt(privateKeyEncrypted, env.X25519_PRIVATE_KEY);

    // parse decrypted private key
    const privateKeyParsed = parseDecryptedPrivateKey(privateKeyDecrypted);
    if (!privateKeyParsed.privateKey) {
      console.log("Private key could not be decrypted");
      return false;
    }

    // private key + owner id
    // Format: PRIVATE_KEY:GITHUB_OWNER_ID
    if (privateKeyParsed.allowedOrganizationId && !privateKeyParsed.allowedRepositoryId) {
      if (privateKeyParsed.allowedOrganizationId !== githubContextOwnerId) {
        console.log(`Current organization/user id ${githubContextOwnerId} is not allowed to use this private key`);
        return false;
      }
      return true;
    }

    // private key + owner id + repository id
    // Format: PRIVATE_KEY:GITHUB_OWNER_ID:GITHUB_REPOSITORY_ID
    if (privateKeyParsed.allowedOrganizationId && privateKeyParsed.allowedRepositoryId) {
      if (
        privateKeyParsed.allowedOrganizationId !== githubContextOwnerId ||
        privateKeyParsed.allowedRepositoryId !== githubContextRepositoryId
      ) {
        console.log(
          `Current organization/user id ${githubContextOwnerId} and repository id ${githubContextRepositoryId} are not allowed to use this private key`
        );
        return false;
      }
      return true;
    }

    // otherwise invalid private key format
    console.log("Invalid private key format");
    return false;
  }

  get enabled(): boolean {
    if (!Value.Check(permitGenerationConfigurationType, this._configuration)) {
      console.warn("Invalid / missing configuration detected for PermitGenerationModule, disabling.");
      return false;
    }
    return true;
  }
}<|MERGE_RESOLUTION|>--- conflicted
+++ resolved
@@ -12,13 +12,7 @@
   PermitReward,
   SupportedEvents,
   TokenType,
-<<<<<<< HEAD
-  decrypt,
-  parseDecryptedPrivateKey,
-} from "@ubiquibot/permit-generation";
-=======
 } from "@ubiquity-os/permit-generation";
->>>>>>> bbadab99
 import Decimal from "decimal.js";
 import configuration from "../configuration/config-reader";
 import {

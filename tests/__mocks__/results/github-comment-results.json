{
  "0x4007": {
    "comments": [
      {
        "content": "Link below for conversation context. It was to me. Anyways you need to create a new private key for this task!",
<<<<<<< HEAD
=======
        "id": 1948930217,
>>>>>>> 0917a071
        "score": {
          "formatting": {
            "content": {
              "p": {
<<<<<<< HEAD
                "score": 1,
                "symbols": {
                  "\\b\\w+\\b": {
                    "count": 21,
                    "multiplier": 0.2
                  }
                }
              }
            },
            "formattingMultiplier": 1
=======
                "count": 21,
                "score": 1
              }
            },
            "formattingMultiplier": 1,
            "wordValue": 0.2
>>>>>>> 0917a071
          },
          "relevance": 0.8,
          "reward": 3.36
        },
        "type": "ISSUE_AUTHOR",
        "url": "https://github.com/ubiquibot/comment-incentives/issues/22#issuecomment-1948930217"
      },
      {
        "content": "In the repository secrets I think I need to change the key to match @gitcoindev's",
<<<<<<< HEAD
=======
        "id": 1949201722,
>>>>>>> 0917a071
        "score": {
          "formatting": {
            "content": {
              "p": {
<<<<<<< HEAD
                "score": 1,
                "symbols": {
                  "\\b\\w+\\b": {
                    "count": 16,
                    "multiplier": 0.2
                  }
                }
              }
            },
            "formattingMultiplier": 1
          },
          "relevance": 0.8,
          "reward": 2.56
=======
                "count": 15,
                "score": 1
              }
            },
            "formattingMultiplier": 1,
            "wordValue": 0.2
          },
          "relevance": 0.8,
          "reward": 2.4
>>>>>>> 0917a071
        },
        "type": "ISSUE_AUTHOR",
        "url": "https://github.com/ubiquibot/comment-incentives/issues/22#issuecomment-1949201722"
      },
      {
<<<<<<< HEAD
        "content": "I just changed it to `627H-BcWbcp_O3YmQGIA6MqgxVsFuplFCA9DK3iC7GQ` I hope that it doesn't break production for some reason (it should get it from Netlify secrets, but not sure if we implemented this correctly!) I fear that we might need to build a feature for this to support development key pair and production. Unfortunately I'm already winding down for the day so I'll leave you guys to try and investigate.",
=======
        "content": "I just changed it to `627H-BcWbcp_O3YmQGIA6MqgxVsFuplFCA9DK3iC7GQ`\r\nI hope that it doesn't break production for some reason (it should get it from Netlify secrets, but not sure if we implemented this correctly!)\r\nI fear that we might need to build a feature for this to support development key pair and production. Unfortunately I'm already winding down for the day so I'll leave you guys to try and investigate.",
        "id": 1949203681,
>>>>>>> 0917a071
        "score": {
          "formatting": {
            "content": {
              "code": {
<<<<<<< HEAD
                "score": 1,
                "symbols": {
                  "\\b\\w+\\b": {
                    "count": 2,
                    "multiplier": 0.2
                  }
                }
              },
              "p": {
                "score": 1,
                "symbols": {
                  "\\b\\w+\\b": {
                    "count": 71,
                    "multiplier": 0.2
                  }
                }
              }
            },
            "formattingMultiplier": 1
          },
          "relevance": 0.8,
          "reward": 11.68
=======
                "count": 1,
                "score": 1
              },
              "p": {
                "count": 67,
                "score": 1
              }
            },
            "formattingMultiplier": 1,
            "wordValue": 0.2
          },
          "relevance": 0.8,
          "reward": 10.88
>>>>>>> 0917a071
        },
        "type": "ISSUE_AUTHOR",
        "url": "https://github.com/ubiquibot/comment-incentives/issues/22#issuecomment-1949203681"
      },
      {
        "content": "I don't understand what you mean by this",
<<<<<<< HEAD
=======
        "id": 1949633751,
>>>>>>> 0917a071
        "score": {
          "formatting": {
            "content": {
              "p": {
<<<<<<< HEAD
                "score": 1,
                "symbols": {
                  "\\b\\w+\\b": {
                    "count": 9,
                    "multiplier": 0.2
                  }
                }
              }
            },
            "formattingMultiplier": 1
          },
          "relevance": 0.8,
          "reward": 1.44
=======
                "count": 8,
                "score": 1
              }
            },
            "formattingMultiplier": 1,
            "wordValue": 0.2
          },
          "relevance": 0.8,
          "reward": 1.28
>>>>>>> 0917a071
        },
        "type": "ISSUE_AUTHOR",
        "url": "https://github.com/ubiquibot/comment-incentives/issues/22#issuecomment-1949633751"
      },
      {
        "content": "I'll investigate more on my computer later.",
<<<<<<< HEAD
=======
        "id": 1949639054,
>>>>>>> 0917a071
        "score": {
          "formatting": {
            "content": {
              "p": {
<<<<<<< HEAD
                "score": 1,
                "symbols": {
                  "\\b\\w+\\b": {
                    "count": 8,
                    "multiplier": 0.2
                  }
                }
              }
            },
            "formattingMultiplier": 1
          },
          "relevance": 0.8,
          "reward": 1.28
=======
                "count": 7,
                "score": 1
              }
            },
            "formattingMultiplier": 1,
            "wordValue": 0.2
          },
          "relevance": 0.8,
          "reward": 1.12
>>>>>>> 0917a071
        },
        "type": "ISSUE_AUTHOR",
        "url": "https://github.com/ubiquibot/comment-incentives/issues/22#issuecomment-1949639054"
      },
      {
<<<<<<< HEAD
        "content": "Will it be an issue if I revert to the commit and secret that I had before? It was the production x25519 key in the GitHub repository secrets when it was working like eight hours ago.  Posting this message before checking on my computer to get you before you log off.",
=======
        "content": "Will it be an issue if I revert to the commit and secret that I had before?\nIt was the production x25519 key in the GitHub repository secrets when it was working like eight hours ago. \nPosting this message before checking on my computer to get you before you log off.",
        "id": 1949642845,
>>>>>>> 0917a071
        "score": {
          "formatting": {
            "content": {
              "p": {
<<<<<<< HEAD
                "score": 1,
                "symbols": {
                  "\\b\\w+\\b": {
                    "count": 51,
                    "multiplier": 0.2
                  }
                }
              }
            },
            "formattingMultiplier": 1
=======
                "count": 51,
                "score": 1
              }
            },
            "formattingMultiplier": 1,
            "wordValue": 0.2
>>>>>>> 0917a071
          },
          "relevance": 0.8,
          "reward": 8.16
        },
        "type": "ISSUE_AUTHOR",
        "url": "https://github.com/ubiquibot/comment-incentives/issues/22#issuecomment-1949642845"
      },
      {
<<<<<<< HEAD
        "content": "Can somebody work on generating a new `X25519_PRIVATE_KEY` for the ubiquibot organization? We need to share it for development purposes. 1. Generate a new key 2. Encrypt a new `evmPrivateKeyEncrypted` (no funds!) and add to the org bot config 3. Add the shared test key to the `comment-incentives` readme.  https://github.com/ubiquibot/comment-incentives/pull/21/commits/567419d9688e92edf698f64c697f1a7cafe1d02e _Originally posted by @pavlovcik in https://github.com/ubiquibot/comment-incentives/issues/19#issuecomment-1948876653_",
=======
        "content": "Can somebody work on generating a new `X25519_PRIVATE_KEY` for the ubiquibot organization? We need to share it for development purposes.\r\n1. Generate a new key\r\n2. Encrypt a new `evmPrivateKeyEncrypted` (no funds!) and add to the org bot config\r\n3. Add the shared test key to the `comment-incentives` readme. \r\nhttps://github.com/ubiquibot/comment-incentives/pull/21/commits/567419d9688e92edf698f64c697f1a7cafe1d02e\r\n_Originally posted by @pavlovcik in https://github.com/ubiquibot/comment-incentives/issues/19#issuecomment-1948876653_",
        "id": 2139000633,
>>>>>>> 0917a071
        "score": {
          "formatting": {
            "content": {
              "code": {
<<<<<<< HEAD
                "score": 1,
                "symbols": {
                  "\\b\\w+\\b": {
                    "count": 2,
                    "multiplier": 0.1
                  }
                }
              },
              "em": {
                "score": 0,
                "symbols": {
                  "\\b\\w+\\b": {
                    "count": 15,
                    "multiplier": 0.1
                  }
                }
              },
              "p": {
                "score": 1,
                "symbols": {
                  "\\b\\w+\\b": {
                    "count": 75,
                    "multiplier": 0.1
                  }
                }
              }
            },
            "formattingMultiplier": 1
          },
          "relevance": 0.8,
          "reward": 6.16
=======
                "count": 3,
                "score": 1
              },
              "em": {
                "count": 6,
                "score": 0
              },
              "li": {
                "count": 33,
                "score": 1
              },
              "ol": {
                "count": 33,
                "score": 0
              },
              "p": {
                "count": 20,
                "score": 1
              }
            },
            "formattingMultiplier": 1,
            "wordValue": 0.1
          },
          "relevance": 1,
          "reward": 5.6
>>>>>>> 0917a071
        },
        "type": "ISSUE_SPECIFICATION",
        "url": "https://github.com/ubiquibot/comment-incentives/issues/22"
      },
      {
        "content": "Need to document a private key too",
<<<<<<< HEAD
=======
        "id": 1949021356,
>>>>>>> 0917a071
        "score": {
          "formatting": {
            "content": {
              "p": {
<<<<<<< HEAD
                "score": 1,
                "symbols": {
                  "\\b\\w+\\b": {
                    "count": 7,
                    "multiplier": 0.1
                  }
                }
              }
            },
            "formattingMultiplier": 1
          },
          "relevance": 0.8,
          "reward": 0.56
=======
                "count": 7,
                "score": 1
              }
            },
            "formattingMultiplier": 1,
            "wordValue": 0.1
          },
          "relevance": 1,
          "reward": 0.7
>>>>>>> 0917a071
        },
        "type": "PULL_COLLABORATOR",
        "url": "https://github.com/ubiquibot/comment-incentives/pull/25#issuecomment-1949021356"
      },
      {
        "content": "I was editing this right now but was too slow to push.",
<<<<<<< HEAD
=======
        "id": 1949196677,
>>>>>>> 0917a071
        "score": {
          "formatting": {
            "content": {
              "p": {
<<<<<<< HEAD
                "score": 1,
                "symbols": {
                  "\\b\\w+\\b": {
                    "count": 12,
                    "multiplier": 0.1
                  }
                }
              }
            },
            "formattingMultiplier": 1
          },
          "relevance": 0.8,
          "reward": 0.96
=======
                "count": 12,
                "score": 1
              }
            },
            "formattingMultiplier": 1,
            "wordValue": 0.1
          },
          "relevance": 1,
          "reward": 1.2
>>>>>>> 0917a071
        },
        "type": "PULL_COLLABORATOR",
        "url": "https://github.com/ubiquibot/comment-incentives/pull/25#issuecomment-1949196677"
      },
      {
<<<<<<< HEAD
        "content": "I am quoting some code! <task-lists sortable=\"\"> <table class=\"d-block user-select-contain\" data-paste-markdown-skip=\"\">   <tbody class=\"d-block\">     <tr class=\"d-block\">       <td class=\"d-block comment-body markdown-body  js-comment-body\">           <details open=\"\">       <summary>         <b>           <h3 dir=\"auto\">             <a href=\"https://pay.ubq.fi?claim=W3sidHlwZSI6ImVyYzIwLXBlcm1pdCIsInBlcm1pdCI6eyJwZXJtaXR0ZWQiOnsidG9rZW4iOiIweGU5MUQxNTNFMGI0MTUxOEEyQ2U4RGQzRDc5NDRGYTg2MzQ2M2E5N2QiLCJhbW91bnQiOiIyODAwMDAwMDAwMDAwMDAwMDAifSwibm9uY2UiOiIzODYyOTY0MDg5ODkzNzI1MzYwMjc5MjAyNzMxMjA2NzgzMTY0NDI2OTA3NTY2NTIxNzQ0NDkyNjQ1MTA0NTIyODU4Nzk1MjgzMDk0NCIsImRlYWRsaW5lIjoiNTc4OTYwNDQ2MTg2NTgwOTc3MTE3ODU0OTI1MDQzNDM5NTM5MjY2MzQ5OTIzMzI4MjAyODIwMTk3Mjg3OTIwMDM5NTY1NjQ4MTk5NjcifSwidHJhbnNmZXJEZXRhaWxzIjp7InRvIjoiMHgwZkMxYjkwOWJhOTI2NUE4NDZiODJDRjRDRTM1MmZjM2U3RWVCMkVEIiwicmVxdWVzdGVkQW1vdW50IjoiMjgwMDAwMDAwMDAwMDAwMDAwIn0sIm93bmVyIjoiMHg0NENhMTVEYjEwMWZEMWMxOTQ0NjdEYjZBRjBjNjdDNkJiRjRBQjUxIiwic2lnbmF0dXJlIjoiMHhiMzE4MmIwNjJiMDJmMjEwZTIzN2UzODQxMDNmNGE4YTUwMDNjMmYyODhiMDY5Nzg4MTY1ZDkwOWY4ODZmYTMzNTM4MjJlYjA5MGI1ODdjMWFiNWFiOTNjNTVlZDhkOTdiYzM3YzBmZjZlZDJhMWRkM2U1NjQ4M2JlMzk5MWIwNTFjIiwibmV0d29ya0lkIjoxMDB9XQ==\" rel=\"nofollow\">               [ 0.28 WXDAI ]             </a>           </h3>           <h6 dir=\"auto\">             <a class=\"user-mention notranslate\" data-hovercard-type=\"user\" data-hovercard-url=\"/users/gentlementlegen/hovercard\" data-octo-click=\"hovercard-link-click\" data-octo-dimensions=\"link_type:self\" href=\"https://github.com/gentlementlegen\">@gentlementlegen</a>           </h6>         </b>       </summary>       <h6 dir=\"auto\">Contributions Overview</h6>       <table role=\"table\">         <thead>           <tr>             <th>View</th>             <th>Contribution</th>             <th>Count</th>             <th>Reward</th>           </tr>         </thead>         <tbody>                      <tr>             <td>Issue</td>             <td>Specification</td>             <td>1</td>             <td>0.1</td>           </tr>           <tr>             <td>Issue</td>             <td>Comment</td>             <td>7</td>             <td>0.18</td>           </tr>         </tbody>       </table>       <h6 dir=\"auto\">Conversation Incentives</h6>       <table role=\"table\">         <thead>           <tr>             <th>Comment</th>             <th>Formatting</th>             <th>Relevance</th>             <th>Reward</th>           </tr>         </thead>         <tbody>                      <tr>             <td>               <h6 dir=\"auto\">                 <a href=\"https://github.com/Meniole/bot/issues/3\" data-hovercard-type=\"issue\" data-hovercard-url=\"/Meniole/bot/issues/3/hovercard\">issue 2</a>               </h6>             </td>             <td>             <details>               <summary>                 0.2               </summary>               <pre class=\"notranslate\">p:   count: 2   score: 1 </pre>              </details>             </td>             <td>0.5</td>             <td>0.1</td>           </tr>           <tr>             <td>               <h6 dir=\"auto\">                 <a href=\"https://github.com/Meniole/bot/issues/3#issuecomment-2076607863\" data-hovercard-type=\"issue\" data-hovercard-url=\"/Meniole/bot/issues/3/hovercard\">test</a>               </h6>             </td>             <td>             <details>               <summary>                 0.2               </summary>               <pre class=\"notranslate\">p:   count: 1   score: 1 </pre>              </details>             </td>             <td>-</td>             <td>-</td>           </tr>           <tr>             <td>               <h6 dir=\"auto\">                 <a href=\"https://github.com/Meniole/bot/issues/3#issuecomment-2076628437\" data-hovercard-type=\"issue\" data-hovercard-url=\"/Meniole/bot/issues/3/hovercard\">```hey```</a>               </h6>             </td>             <td>             <details>               <summary>                 0.4               </summary>               <pre class=\"notranslate\">p:   count: 1   score: 1 code:   count: 1   score: 1 </pre>              </details>             </td>             <td>-</td>             <td>-</td>           </tr>           <tr>             <td>               <h6 dir=\"auto\">                 <a href=\"https://github.com/Meniole/bot/issues/3#issuecomment-2076628605\" data-hovercard-type=\"issue\" data-hovercard-url=\"/Meniole/bot/issues/3/hovercard\">``` heyo ```</a>               </h6>             </td>             <td>             <details>               <summary>                 0.4               </summary>               <pre class=\"notranslate\">p:   count: 1   score: 1 code:   count: 1   score: 1 </pre>              </details>             </td>             <td>-</td>             <td>-</td>           </tr>           <tr>             <td>               <h6 dir=\"auto\">                 <a href=\"https://github.com/Meniole/bot/issues/3#issuecomment-2076632071\" data-hovercard-type=\"issue\" data-hovercard-url=\"/Meniole/bot/issues/3/hovercard\">gr</a>               </h6>             </td>             <td>             <details>               <summary>                 0.2               </summary>               <pre class=\"notranslate\">p:   count: 1   score: 1 </pre>              </details>             </td>             <td>-</td>             <td>-</td>           </tr>           <tr>             <td>               <h6 dir=\"auto\">                 <a href=\"https://github.com/Meniole/bot/issues/3#issuecomment-2076960228\" data-hovercard-type=\"issue\" data-hovercard-url=\"/Meniole/bot/issues/3/hovercard\">te</a>               </h6>             </td>             <td>             <details>               <summary>                 0.2               </summary>               <pre class=\"notranslate\">p:   count: 1   score: 1 </pre>              </details>             </td>             <td>-</td>             <td>-</td>           </tr>           <tr>             <td>               <h6 dir=\"auto\">                 <a href=\"https://github.com/Meniole/bot/issues/3#issuecomment-2076964178\" data-hovercard-type=\"issue\" data-hovercard-url=\"/Meniole/bot/issues/3/hovercard\">fwe</a>               </h6>             </td>             <td>             <details>               <summary>                 0.2               </summary>               <pre class=\"notranslate\">p:   count: 1   score: 1 </pre>              </details>             </td>             <td>-</td>             <td>-</td>           </tr>           <tr>             <td>               <h6 dir=\"auto\">                 <a href=\"https://github.com/Meniole/bot/issues/3#issuecomment-2076972544\" data-hovercard-type=\"issue\" data-hovercard-url=\"/Meniole/bot/issues/3/hovercard\">te</a>               </h6>             </td>             <td>             <details>               <summary>                 0.2               </summary>               <pre class=\"notranslate\">p:   count: 1   score: 1 </pre>              </details>             </td>             <td>0.9</td>             <td>0.18</td>           </tr>         </tbody>       </table>     </details>       </td>     </tr>   </tbody> </table> </task-lists> [😂](https://emojipedia.org/face-with-tears-of-joy) - elem 1 - elem 2",
=======
        "content": "I am quoting some code!\r\n<task-lists sortable=\"\">\r\n<table class=\"d-block user-select-contain\" data-paste-markdown-skip=\"\">\r\n  <tbody class=\"d-block\">\r\n    <tr class=\"d-block\">\r\n      <td class=\"d-block comment-body markdown-body  js-comment-body\">\r\n          <details open=\"\">       <summary>         <b>           <h3 dir=\"auto\">             <a href=\"https://pay.ubq.fi?claim=W3sidHlwZSI6ImVyYzIwLXBlcm1pdCIsInBlcm1pdCI6eyJwZXJtaXR0ZWQiOnsidG9rZW4iOiIweGU5MUQxNTNFMGI0MTUxOEEyQ2U4RGQzRDc5NDRGYTg2MzQ2M2E5N2QiLCJhbW91bnQiOiIyODAwMDAwMDAwMDAwMDAwMDAifSwibm9uY2UiOiIzODYyOTY0MDg5ODkzNzI1MzYwMjc5MjAyNzMxMjA2NzgzMTY0NDI2OTA3NTY2NTIxNzQ0NDkyNjQ1MTA0NTIyODU4Nzk1MjgzMDk0NCIsImRlYWRsaW5lIjoiNTc4OTYwNDQ2MTg2NTgwOTc3MTE3ODU0OTI1MDQzNDM5NTM5MjY2MzQ5OTIzMzI4MjAyODIwMTk3Mjg3OTIwMDM5NTY1NjQ4MTk5NjcifSwidHJhbnNmZXJEZXRhaWxzIjp7InRvIjoiMHgwZkMxYjkwOWJhOTI2NUE4NDZiODJDRjRDRTM1MmZjM2U3RWVCMkVEIiwicmVxdWVzdGVkQW1vdW50IjoiMjgwMDAwMDAwMDAwMDAwMDAwIn0sIm93bmVyIjoiMHg0NENhMTVEYjEwMWZEMWMxOTQ0NjdEYjZBRjBjNjdDNkJiRjRBQjUxIiwic2lnbmF0dXJlIjoiMHhiMzE4MmIwNjJiMDJmMjEwZTIzN2UzODQxMDNmNGE4YTUwMDNjMmYyODhiMDY5Nzg4MTY1ZDkwOWY4ODZmYTMzNTM4MjJlYjA5MGI1ODdjMWFiNWFiOTNjNTVlZDhkOTdiYzM3YzBmZjZlZDJhMWRkM2U1NjQ4M2JlMzk5MWIwNTFjIiwibmV0d29ya0lkIjoxMDB9XQ==\" rel=\"nofollow\">               [ 0.28 WXDAI ]             </a>           </h3>           <h6 dir=\"auto\">             <a class=\"user-mention notranslate\" data-hovercard-type=\"user\" data-hovercard-url=\"/users/gentlementlegen/hovercard\" data-octo-click=\"hovercard-link-click\" data-octo-dimensions=\"link_type:self\" href=\"https://github.com/gentlementlegen\">@gentlementlegen</a>           </h6>         </b>       </summary>       <h6 dir=\"auto\">Contributions Overview</h6>       <table role=\"table\">         <thead>           <tr>             <th>View</th>             <th>Contribution</th>             <th>Count</th>             <th>Reward</th>           </tr>         </thead>         <tbody>                      <tr>             <td>Issue</td>             <td>Specification</td>             <td>1</td>             <td>0.1</td>           </tr>           <tr>             <td>Issue</td>             <td>Comment</td>             <td>7</td>             <td>0.18</td>           </tr>         </tbody>       </table>       <h6 dir=\"auto\">Conversation Incentives</h6>       <table role=\"table\">         <thead>           <tr>             <th>Comment</th>             <th>Formatting</th>             <th>Relevance</th>             <th>Reward</th>           </tr>         </thead>         <tbody>                      <tr>             <td>               <h6 dir=\"auto\">                 <a href=\"https://github.com/Meniole/bot/issues/3\" data-hovercard-type=\"issue\" data-hovercard-url=\"/Meniole/bot/issues/3/hovercard\">issue 2</a>               </h6>             </td>             <td>             <details>               <summary>                 0.2               </summary>               <pre class=\"notranslate\">p:\r\n  count: 2\r\n  score: 1\r\n</pre>              </details>             </td>             <td>0.5</td>             <td>0.1</td>           </tr>           <tr>             <td>               <h6 dir=\"auto\">                 <a href=\"https://github.com/Meniole/bot/issues/3#issuecomment-2076607863\" data-hovercard-type=\"issue\" data-hovercard-url=\"/Meniole/bot/issues/3/hovercard\">test</a>               </h6>             </td>             <td>             <details>               <summary>                 0.2               </summary>               <pre class=\"notranslate\">p:\r\n  count: 1\r\n  score: 1\r\n</pre>              </details>             </td>             <td>-</td>             <td>-</td>           </tr>           <tr>             <td>               <h6 dir=\"auto\">                 <a href=\"https://github.com/Meniole/bot/issues/3#issuecomment-2076628437\" data-hovercard-type=\"issue\" data-hovercard-url=\"/Meniole/bot/issues/3/hovercard\">```hey```</a>               </h6>             </td>             <td>             <details>               <summary>                 0.4               </summary>               <pre class=\"notranslate\">p:\r\n  count: 1\r\n  score: 1\r\ncode:\r\n  count: 1\r\n  score: 1\r\n</pre>              </details>             </td>             <td>-</td>             <td>-</td>           </tr>           <tr>             <td>               <h6 dir=\"auto\">                 <a href=\"https://github.com/Meniole/bot/issues/3#issuecomment-2076628605\" data-hovercard-type=\"issue\" data-hovercard-url=\"/Meniole/bot/issues/3/hovercard\">``` heyo ```</a>               </h6>             </td>             <td>             <details>               <summary>                 0.4               </summary>               <pre class=\"notranslate\">p:\r\n  count: 1\r\n  score: 1\r\ncode:\r\n  count: 1\r\n  score: 1\r\n</pre>              </details>             </td>             <td>-</td>             <td>-</td>           </tr>           <tr>             <td>               <h6 dir=\"auto\">                 <a href=\"https://github.com/Meniole/bot/issues/3#issuecomment-2076632071\" data-hovercard-type=\"issue\" data-hovercard-url=\"/Meniole/bot/issues/3/hovercard\">gr</a>               </h6>             </td>             <td>             <details>               <summary>                 0.2               </summary>               <pre class=\"notranslate\">p:\r\n  count: 1\r\n  score: 1\r\n</pre>              </details>             </td>             <td>-</td>             <td>-</td>           </tr>           <tr>             <td>               <h6 dir=\"auto\">                 <a href=\"https://github.com/Meniole/bot/issues/3#issuecomment-2076960228\" data-hovercard-type=\"issue\" data-hovercard-url=\"/Meniole/bot/issues/3/hovercard\">te</a>               </h6>             </td>             <td>             <details>               <summary>                 0.2               </summary>               <pre class=\"notranslate\">p:\r\n  count: 1\r\n  score: 1\r\n</pre>              </details>             </td>             <td>-</td>             <td>-</td>           </tr>           <tr>             <td>               <h6 dir=\"auto\">                 <a href=\"https://github.com/Meniole/bot/issues/3#issuecomment-2076964178\" data-hovercard-type=\"issue\" data-hovercard-url=\"/Meniole/bot/issues/3/hovercard\">fwe</a>               </h6>             </td>             <td>             <details>               <summary>                 0.2               </summary>               <pre class=\"notranslate\">p:\r\n  count: 1\r\n  score: 1\r\n</pre>              </details>             </td>             <td>-</td>             <td>-</td>           </tr>           <tr>             <td>               <h6 dir=\"auto\">                 <a href=\"https://github.com/Meniole/bot/issues/3#issuecomment-2076972544\" data-hovercard-type=\"issue\" data-hovercard-url=\"/Meniole/bot/issues/3/hovercard\">te</a>               </h6>             </td>             <td>             <details>               <summary>                 0.2               </summary>               <pre class=\"notranslate\">p:\r\n  count: 1\r\n  score: 1\r\n</pre>              </details>             </td>             <td>0.9</td>             <td>0.18</td>           </tr>         </tbody>       </table>     </details>\r\n      </td>\r\n    </tr>\r\n  </tbody>\r\n</table>\r\n</task-lists>\r\n[😂](https://emojipedia.org/face-with-tears-of-joy)\r\n- elem 1\r\n- elem 2",
        "id": 1949196678,
>>>>>>> 0917a071
        "score": {
          "formatting": {
            "content": {
              "a": {
<<<<<<< HEAD
                "score": 1,
                "symbols": {
                  "\\b\\w+\\b": {
                    "count": 1,
                    "multiplier": 0.1
                  }
                }
              },
              "code": {
                "score": 1,
                "symbols": {
                  "\\b\\w+\\b": {
                    "count": 1,
                    "multiplier": 0.1
                  }
                }
              },
              "p": {
                "score": 1,
                "symbols": {
                  "\\b\\w+\\b": {
                    "count": 645,
                    "multiplier": 0.1
                  }
                }
              }
            },
            "formattingMultiplier": 1
          },
          "relevance": 0.8,
          "reward": 51.76
=======
                "count": 1,
                "score": 1
              },
              "code": {
                "count": 2,
                "score": 1
              },
              "li": {
                "count": 4,
                "score": 1
              },
              "p": {
                "count": 326,
                "score": 1
              },
              "ul": {
                "count": 4,
                "score": 0
              }
            },
            "formattingMultiplier": 1,
            "wordValue": 0.1
          },
          "relevance": 1,
          "reward": 33.3
>>>>>>> 0917a071
        },
        "type": "PULL_COLLABORATOR",
        "url": "https://github.com/ubiquibot/comment-incentives/pull/25#issuecomment-1949196678"
      }
    ],
<<<<<<< HEAD
    "evaluationCommentHtml": "<details>       <summary>         <b>           <h3>             <a href=\"https://pay.ubq.fi?claim=W3sidHlwZSI6ImVyYzIwLXBlcm1pdCIsInBlcm1pdCI6eyJwZXJtaXR0ZWQiOnsidG9rZW4iOiIweGU5MUQxNTNFMGI0MTUxOEEyQ2U4RGQzRDc5NDRGYTg2MzQ2M2E5N2QiLCJhbW91bnQiOiI4NzkyMDAwMDAwMDAwMDAwMDAwMCJ9LCJub25jZSI6IjEzOTgwNzc0NDc2OTc2NzY0NTA0ODk5MjU5NjcyODM3NDI0NzU0ODkxMTY5NDMxMDE4MzYyNTI4MjAzMTI5OTY5NTkwODgyMDgxNjEiLCJkZWFkbGluZSI6IjU3ODk2MDQ0NjE4NjU4MDk3NzExNzg1NDkyNTA0MzQzOTUzOTI2NjM0OTkyMzMyODIwMjgyMDE5NzI4NzkyMDAzOTU2NTY0ODE5OTY3In0sInRyYW5zZmVyRGV0YWlscyI6eyJ0byI6IjB4NEQwNzA0ZjQwMEQ1N0JhOTNlRWE4ODc2NUMzRmNEQkQ4MjZkQ0ZjNCIsInJlcXVlc3RlZEFtb3VudCI6Ijg3OTIwMDAwMDAwMDAwMDAwMDAwIn0sIm93bmVyIjoiMHhkOTUzMEYzZmJCRWExMWJlRDAxREMwOUU3OTMxOGYyZjIwMjIzNzE2Iiwic2lnbmF0dXJlIjoiMHg5ODQ5MDE0MmU3ZDAzY2YyZTY1MjAwMTU2MzFiZjdhNjBiNGEyYTcyNmE1Yzc2MDMzYzI1NWJlY2I2YjRhNzg2NDdlMTI3NzI0NjljZmNhNGUyMjk4ZWIxMjcxMzhjYTEwNGNlZTJlNTZmNTVmNTRiZmVkNTY4NmQzZjQxNmUwMTFjIiwibmV0d29ya0lkIjoxMDB9XQ==\" target=\"_blank\" rel=\"noopener\">               [ 87.92 WXDAI ]             </a>           </h3>           <h6>             @0x4007           </h6>         </b>       </summary>       <h6>Contributions Overview</h6>       <table>         <thead>           <tr>             <th>View</th>             <th>Contribution</th>             <th>Count</th>             <th>Reward</th>           </tr>         </thead>         <tbody>                      <tr>             <td>Issue</td>             <td>Specification</td>             <td>1</td>             <td>6.16</td>           </tr>           <tr>             <td>Issue</td>             <td>Comment</td>             <td>6</td>             <td>28.48</td>           </tr>           <tr>             <td>Review</td>             <td>Comment</td>             <td>3</td>             <td>53.28</td>           </tr>         </tbody>       </table>       <h6>Conversation Incentives</h6>       <table>         <thead>           <tr>             <th>Comment</th>             <th>Formatting</th>             <th>Relevance</th>             <th>Reward</th>           </tr>         </thead>         <tbody>                      <tr>             <td>               <h6>                 <a href=\"https://github.com/ubiquibot/comment-incentives/issues/22\" target=\"_blank\" rel=\"noopener\">Can somebody work on generating a new &#96;X25519_PRIVATE_KEY&#9&hellip;</a>               </h6>             </td>             <td>             <details>               <summary>                 7.7               </summary>               <pre>content:&#13;  p:&#13;    symbols:&#13;      \\b\\w+\\b:&#13;        count: 75&#13;        multiplier: 0.1&#13;    score: 1&#13;  code:&#13;    symbols:&#13;      \\b\\w+\\b:&#13;        count: 2&#13;        multiplier: 0.1&#13;    score: 1&#13;  em:&#13;    symbols:&#13;      \\b\\w+\\b:&#13;        count: 15&#13;        multiplier: 0.1&#13;    score: 0&#13;formattingMultiplier: 1&#13;</pre>              </details>             </td>             <td>0.8</td>             <td>6.16</td>           </tr>           <tr>             <td>               <h6>                 <a href=\"https://github.com/ubiquibot/comment-incentives/issues/22#issuecomment-1948930217\" target=\"_blank\" rel=\"noopener\">Link below for conversation context. It was to me. Anyways you n&hellip;</a>               </h6>             </td>             <td>             <details>               <summary>                 4.2               </summary>               <pre>content:&#13;  p:&#13;    symbols:&#13;      \\b\\w+\\b:&#13;        count: 21&#13;        multiplier: 0.2&#13;    score: 1&#13;formattingMultiplier: 1&#13;</pre>              </details>             </td>             <td>0.8</td>             <td>3.36</td>           </tr>           <tr>             <td>               <h6>                 <a href=\"https://github.com/ubiquibot/comment-incentives/issues/22#issuecomment-1949201722\" target=\"_blank\" rel=\"noopener\">In the repository secrets I think I need to change the key to ma&hellip;</a>               </h6>             </td>             <td>             <details>               <summary>                 3.2               </summary>               <pre>content:&#13;  p:&#13;    symbols:&#13;      \\b\\w+\\b:&#13;        count: 16&#13;        multiplier: 0.2&#13;    score: 1&#13;formattingMultiplier: 1&#13;</pre>              </details>             </td>             <td>0.8</td>             <td>2.56</td>           </tr>           <tr>             <td>               <h6>                 <a href=\"https://github.com/ubiquibot/comment-incentives/issues/22#issuecomment-1949203681\" target=\"_blank\" rel=\"noopener\">I just changed it to &#96;627H-BcWbcp_O3YmQGIA6MqgxVsFuplFCA9DK3&hellip;</a>               </h6>             </td>             <td>             <details>               <summary>                 14.6               </summary>               <pre>content:&#13;  p:&#13;    symbols:&#13;      \\b\\w+\\b:&#13;        count: 71&#13;        multiplier: 0.2&#13;    score: 1&#13;  code:&#13;    symbols:&#13;      \\b\\w+\\b:&#13;        count: 2&#13;        multiplier: 0.2&#13;    score: 1&#13;formattingMultiplier: 1&#13;</pre>              </details>             </td>             <td>0.8</td>             <td>11.68</td>           </tr>           <tr>             <td>               <h6>                 <a href=\"https://github.com/ubiquibot/comment-incentives/issues/22#issuecomment-1949633751\" target=\"_blank\" rel=\"noopener\">I don't understand what you mean by this</a>               </h6>             </td>             <td>             <details>               <summary>                 1.8               </summary>               <pre>content:&#13;  p:&#13;    symbols:&#13;      \\b\\w+\\b:&#13;        count: 9&#13;        multiplier: 0.2&#13;    score: 1&#13;formattingMultiplier: 1&#13;</pre>              </details>             </td>             <td>0.8</td>             <td>1.44</td>           </tr>           <tr>             <td>               <h6>                 <a href=\"https://github.com/ubiquibot/comment-incentives/issues/22#issuecomment-1949639054\" target=\"_blank\" rel=\"noopener\">I'll investigate more on my computer later.</a>               </h6>             </td>             <td>             <details>               <summary>                 1.6               </summary>               <pre>content:&#13;  p:&#13;    symbols:&#13;      \\b\\w+\\b:&#13;        count: 8&#13;        multiplier: 0.2&#13;    score: 1&#13;formattingMultiplier: 1&#13;</pre>              </details>             </td>             <td>0.8</td>             <td>1.28</td>           </tr>           <tr>             <td>               <h6>                 <a href=\"https://github.com/ubiquibot/comment-incentives/issues/22#issuecomment-1949642845\" target=\"_blank\" rel=\"noopener\">Will it be an issue if I revert to the commit and secret that I &hellip;</a>               </h6>             </td>             <td>             <details>               <summary>                 10.2               </summary>               <pre>content:&#13;  p:&#13;    symbols:&#13;      \\b\\w+\\b:&#13;        count: 51&#13;        multiplier: 0.2&#13;    score: 1&#13;formattingMultiplier: 1&#13;</pre>              </details>             </td>             <td>0.8</td>             <td>8.16</td>           </tr>           <tr>             <td>               <h6>                 <a href=\"https://github.com/ubiquibot/comment-incentives/pull/25#issuecomment-1949021356\" target=\"_blank\" rel=\"noopener\">Need to document a private key too</a>               </h6>             </td>             <td>             <details>               <summary>                 0.7               </summary>               <pre>content:&#13;  p:&#13;    symbols:&#13;      \\b\\w+\\b:&#13;        count: 7&#13;        multiplier: 0.1&#13;    score: 1&#13;formattingMultiplier: 1&#13;</pre>              </details>             </td>             <td>0.8</td>             <td>0.56</td>           </tr>           <tr>             <td>               <h6>                 <a href=\"https://github.com/ubiquibot/comment-incentives/pull/25#issuecomment-1949196677\" target=\"_blank\" rel=\"noopener\">I was editing this right now but was too slow to push.</a>               </h6>             </td>             <td>             <details>               <summary>                 1.2               </summary>               <pre>content:&#13;  p:&#13;    symbols:&#13;      \\b\\w+\\b:&#13;        count: 12&#13;        multiplier: 0.1&#13;    score: 1&#13;formattingMultiplier: 1&#13;</pre>              </details>             </td>             <td>0.8</td>             <td>0.96</td>           </tr>           <tr>             <td>               <h6>                 <a href=\"https://github.com/ubiquibot/comment-incentives/pull/25#issuecomment-1949196678\" target=\"_blank\" rel=\"noopener\">I am quoting some code! &lt;task-lists sortable=\"\"&gt; &lt;table&hellip;</a>               </h6>             </td>             <td>             <details>               <summary>                 64.7               </summary>               <pre>content:&#13;  p:&#13;    symbols:&#13;      \\b\\w+\\b:&#13;        count: 645&#13;        multiplier: 0.1&#13;    score: 1&#13;  code:&#13;    symbols:&#13;      \\b\\w+\\b:&#13;        count: 1&#13;        multiplier: 0.1&#13;    score: 1&#13;  a:&#13;    symbols:&#13;      \\b\\w+\\b:&#13;        count: 1&#13;        multiplier: 0.1&#13;    score: 1&#13;formattingMultiplier: 1&#13;</pre>              </details>             </td>             <td>0.8</td>             <td>51.76</td>           </tr>         </tbody>       </table>     </details>",
    "permitUrl": "https://pay.ubq.fi?claim=W3sidHlwZSI6ImVyYzIwLXBlcm1pdCIsInBlcm1pdCI6eyJwZXJtaXR0ZWQiOnsidG9rZW4iOiIweGU5MUQxNTNFMGI0MTUxOEEyQ2U4RGQzRDc5NDRGYTg2MzQ2M2E5N2QiLCJhbW91bnQiOiI4NzkyMDAwMDAwMDAwMDAwMDAwMCJ9LCJub25jZSI6IjEzOTgwNzc0NDc2OTc2NzY0NTA0ODk5MjU5NjcyODM3NDI0NzU0ODkxMTY5NDMxMDE4MzYyNTI4MjAzMTI5OTY5NTkwODgyMDgxNjEiLCJkZWFkbGluZSI6IjU3ODk2MDQ0NjE4NjU4MDk3NzExNzg1NDkyNTA0MzQzOTUzOTI2NjM0OTkyMzMyODIwMjgyMDE5NzI4NzkyMDAzOTU2NTY0ODE5OTY3In0sInRyYW5zZmVyRGV0YWlscyI6eyJ0byI6IjB4NEQwNzA0ZjQwMEQ1N0JhOTNlRWE4ODc2NUMzRmNEQkQ4MjZkQ0ZjNCIsInJlcXVlc3RlZEFtb3VudCI6Ijg3OTIwMDAwMDAwMDAwMDAwMDAwIn0sIm93bmVyIjoiMHhkOTUzMEYzZmJCRWExMWJlRDAxREMwOUU3OTMxOGYyZjIwMjIzNzE2Iiwic2lnbmF0dXJlIjoiMHg5ODQ5MDE0MmU3ZDAzY2YyZTY1MjAwMTU2MzFiZjdhNjBiNGEyYTcyNmE1Yzc2MDMzYzI1NWJlY2I2YjRhNzg2NDdlMTI3NzI0NjljZmNhNGUyMjk4ZWIxMjcxMzhjYTEwNGNlZTJlNTZmNTVmNTRiZmVkNTY4NmQzZjQxNmUwMTFjIiwibmV0d29ya0lkIjoxMDB9XQ==",
    "total": 87.92,
=======
    "evaluationCommentHtml": "<details>       <summary>         <b>           <h3>             <a href=\"https://pay.ubq.fi?claim=W3sidHlwZSI6ImVyYzIwLXBlcm1pdCIsInBlcm1pdCI6eyJwZXJtaXR0ZWQiOnsidG9rZW4iOiIweGU5MUQxNTNFMGI0MTUxOEEyQ2U4RGQzRDc5NDRGYTg2MzQ2M2E5N2QiLCJhbW91bnQiOiI2ODAwMDAwMDAwMDAwMDAwMDAwMCJ9LCJub25jZSI6IjEzOTgwNzc0NDc2OTc2NzY0NTA0ODk5MjU5NjcyODM3NDI0NzU0ODkxMTY5NDMxMDE4MzYyNTI4MjAzMTI5OTY5NTkwODgyMDgxNjEiLCJkZWFkbGluZSI6IjU3ODk2MDQ0NjE4NjU4MDk3NzExNzg1NDkyNTA0MzQzOTUzOTI2NjM0OTkyMzMyODIwMjgyMDE5NzI4NzkyMDAzOTU2NTY0ODE5OTY3In0sInRyYW5zZmVyRGV0YWlscyI6eyJ0byI6IjB4NEQwNzA0ZjQwMEQ1N0JhOTNlRWE4ODc2NUMzRmNEQkQ4MjZkQ0ZjNCIsInJlcXVlc3RlZEFtb3VudCI6IjY4MDAwMDAwMDAwMDAwMDAwMDAwIn0sIm93bmVyIjoiMHhkOTUzMEYzZmJCRWExMWJlRDAxREMwOUU3OTMxOGYyZjIwMjIzNzE2Iiwic2lnbmF0dXJlIjoiMHgzM2YxMjhmMmYzN2M4YjMyYTliMjEzNTZlZjkwNTQyNjE4MmQ0MmRhZjMzYzExZWNmZTVlMGM2NjM1ZTAxMzUzNWNmNmRkZWJjZWMzNjc2ODBiYTJjMGZlMWI5MzQxNmMwNDgyMzBiYjIxYmFmNDk0ZTM1MWZjYThkMmY3YTA0YTFiIiwibmV0d29ya0lkIjoxMDB9XQ==\" target=\"_blank\" rel=\"noopener\">               [ 68 WXDAI ]             </a>           </h3>           <h6>             @0x4007           </h6>         </b>       </summary>       <h6>Contributions Overview</h6>       <table>         <thead>           <tr>             <th>View</th>             <th>Contribution</th>             <th>Count</th>             <th>Reward</th>           </tr>         </thead>         <tbody>                      <tr>             <td>Issue</td>             <td>Specification</td>             <td>1</td>             <td>5.6</td>           </tr>           <tr>             <td>Issue</td>             <td>Comment</td>             <td>6</td>             <td>27.2</td>           </tr>           <tr>             <td>Review</td>             <td>Comment</td>             <td>3</td>             <td>35.2</td>           </tr>         </tbody>       </table>       <h6>Conversation Incentives</h6>       <table>         <thead>           <tr>             <th>Comment</th>             <th>Formatting</th>             <th>Relevance</th>             <th>Reward</th>           </tr>         </thead>         <tbody>                      <tr>             <td>               <h6>                 <a href=\"https://github.com/ubiquibot/comment-incentives/issues/22\" target=\"_blank\" rel=\"noopener\">Can somebody work on generating a new &#96;X25519_PRIVATE_KEY&#9&hellip;</a>               </h6>             </td>             <td>             <details>               <summary>                 5.6               </summary>               <pre>content:&#13;  p:&#13;    count: 20&#13;    score: 1&#13;  code:&#13;    count: 3&#13;    score: 1&#13;  ol:&#13;    count: 33&#13;    score: 0&#13;  li:&#13;    count: 33&#13;    score: 1&#13;  em:&#13;    count: 6&#13;    score: 0&#13;wordValue: 0.1&#13;formattingMultiplier: 1&#13;</pre>              </details>             </td>             <td>1</td>             <td>5.6</td>           </tr>           <tr>             <td>               <h6>                 <a href=\"https://github.com/ubiquibot/comment-incentives/issues/22#issuecomment-1948930217\" target=\"_blank\" rel=\"noopener\">Link below for conversation context. It was to me. Anyways you n&hellip;</a>               </h6>             </td>             <td>             <details>               <summary>                 4.2               </summary>               <pre>content:&#13;  p:&#13;    count: 21&#13;    score: 1&#13;wordValue: 0.2&#13;formattingMultiplier: 1&#13;</pre>              </details>             </td>             <td>0.8</td>             <td>3.36</td>           </tr>           <tr>             <td>               <h6>                 <a href=\"https://github.com/ubiquibot/comment-incentives/issues/22#issuecomment-1949201722\" target=\"_blank\" rel=\"noopener\">In the repository secrets I think I need to change the key to ma&hellip;</a>               </h6>             </td>             <td>             <details>               <summary>                 3               </summary>               <pre>content:&#13;  p:&#13;    count: 15&#13;    score: 1&#13;wordValue: 0.2&#13;formattingMultiplier: 1&#13;</pre>              </details>             </td>             <td>0.8</td>             <td>2.4</td>           </tr>           <tr>             <td>               <h6>                 <a href=\"https://github.com/ubiquibot/comment-incentives/issues/22#issuecomment-1949203681\" target=\"_blank\" rel=\"noopener\">I just changed it to &#96;627H-BcWbcp_O3YmQGIA6MqgxVsFuplFCA9DK3&hellip;</a>               </h6>             </td>             <td>             <details>               <summary>                 13.6               </summary>               <pre>content:&#13;  p:&#13;    count: 67&#13;    score: 1&#13;  code:&#13;    count: 1&#13;    score: 1&#13;wordValue: 0.2&#13;formattingMultiplier: 1&#13;</pre>              </details>             </td>             <td>0.8</td>             <td>10.88</td>           </tr>           <tr>             <td>               <h6>                 <a href=\"https://github.com/ubiquibot/comment-incentives/issues/22#issuecomment-1949633751\" target=\"_blank\" rel=\"noopener\">I don't understand what you mean by this</a>               </h6>             </td>             <td>             <details>               <summary>                 1.6               </summary>               <pre>content:&#13;  p:&#13;    count: 8&#13;    score: 1&#13;wordValue: 0.2&#13;formattingMultiplier: 1&#13;</pre>              </details>             </td>             <td>0.8</td>             <td>1.28</td>           </tr>           <tr>             <td>               <h6>                 <a href=\"https://github.com/ubiquibot/comment-incentives/issues/22#issuecomment-1949639054\" target=\"_blank\" rel=\"noopener\">I'll investigate more on my computer later.</a>               </h6>             </td>             <td>             <details>               <summary>                 1.4               </summary>               <pre>content:&#13;  p:&#13;    count: 7&#13;    score: 1&#13;wordValue: 0.2&#13;formattingMultiplier: 1&#13;</pre>              </details>             </td>             <td>0.8</td>             <td>1.12</td>           </tr>           <tr>             <td>               <h6>                 <a href=\"https://github.com/ubiquibot/comment-incentives/issues/22#issuecomment-1949642845\" target=\"_blank\" rel=\"noopener\">Will it be an issue if I revert to the commit and secret that I &hellip;</a>               </h6>             </td>             <td>             <details>               <summary>                 10.2               </summary>               <pre>content:&#13;  p:&#13;    count: 51&#13;    score: 1&#13;wordValue: 0.2&#13;formattingMultiplier: 1&#13;</pre>              </details>             </td>             <td>0.8</td>             <td>8.16</td>           </tr>           <tr>             <td>               <h6>                 <a href=\"https://github.com/ubiquibot/comment-incentives/pull/25#issuecomment-1949021356\" target=\"_blank\" rel=\"noopener\">Need to document a private key too</a>               </h6>             </td>             <td>             <details>               <summary>                 0.7               </summary>               <pre>content:&#13;  p:&#13;    count: 7&#13;    score: 1&#13;wordValue: 0.1&#13;formattingMultiplier: 1&#13;</pre>              </details>             </td>             <td>1</td>             <td>0.7</td>           </tr>           <tr>             <td>               <h6>                 <a href=\"https://github.com/ubiquibot/comment-incentives/pull/25#issuecomment-1949196677\" target=\"_blank\" rel=\"noopener\">I was editing this right now but was too slow to push.</a>               </h6>             </td>             <td>             <details>               <summary>                 1.2               </summary>               <pre>content:&#13;  p:&#13;    count: 12&#13;    score: 1&#13;wordValue: 0.1&#13;formattingMultiplier: 1&#13;</pre>              </details>             </td>             <td>1</td>             <td>1.2</td>           </tr>           <tr>             <td>               <h6>                 <a href=\"https://github.com/ubiquibot/comment-incentives/pull/25#issuecomment-1949196678\" target=\"_blank\" rel=\"noopener\">I am quoting some code! &lt;task-lists sortable=\"\"&gt; &lt;tab&hellip;</a>               </h6>             </td>             <td>             <details>               <summary>                 33.3               </summary>               <pre>content:&#13;  p:&#13;    count: 326&#13;    score: 1&#13;  code:&#13;    count: 2&#13;    score: 1&#13;  a:&#13;    count: 1&#13;    score: 1&#13;  ul:&#13;    count: 4&#13;    score: 0&#13;  li:&#13;    count: 4&#13;    score: 1&#13;wordValue: 0.1&#13;formattingMultiplier: 1&#13;</pre>              </details>             </td>             <td>1</td>             <td>33.3</td>           </tr>         </tbody>       </table>     </details>",
    "permitUrl": "https://pay.ubq.fi?claim=W3sidHlwZSI6ImVyYzIwLXBlcm1pdCIsInBlcm1pdCI6eyJwZXJtaXR0ZWQiOnsidG9rZW4iOiIweGU5MUQxNTNFMGI0MTUxOEEyQ2U4RGQzRDc5NDRGYTg2MzQ2M2E5N2QiLCJhbW91bnQiOiI2ODAwMDAwMDAwMDAwMDAwMDAwMCJ9LCJub25jZSI6IjEzOTgwNzc0NDc2OTc2NzY0NTA0ODk5MjU5NjcyODM3NDI0NzU0ODkxMTY5NDMxMDE4MzYyNTI4MjAzMTI5OTY5NTkwODgyMDgxNjEiLCJkZWFkbGluZSI6IjU3ODk2MDQ0NjE4NjU4MDk3NzExNzg1NDkyNTA0MzQzOTUzOTI2NjM0OTkyMzMyODIwMjgyMDE5NzI4NzkyMDAzOTU2NTY0ODE5OTY3In0sInRyYW5zZmVyRGV0YWlscyI6eyJ0byI6IjB4NEQwNzA0ZjQwMEQ1N0JhOTNlRWE4ODc2NUMzRmNEQkQ4MjZkQ0ZjNCIsInJlcXVlc3RlZEFtb3VudCI6IjY4MDAwMDAwMDAwMDAwMDAwMDAwIn0sIm93bmVyIjoiMHhkOTUzMEYzZmJCRWExMWJlRDAxREMwOUU3OTMxOGYyZjIwMjIzNzE2Iiwic2lnbmF0dXJlIjoiMHgzM2YxMjhmMmYzN2M4YjMyYTliMjEzNTZlZjkwNTQyNjE4MmQ0MmRhZjMzYzExZWNmZTVlMGM2NjM1ZTAxMzUzNWNmNmRkZWJjZWMzNjc2ODBiYTJjMGZlMWI5MzQxNmMwNDgyMzBiYjIxYmFmNDk0ZTM1MWZjYThkMmY3YTA0YTFiIiwibmV0d29ya0lkIjoxMDB9XQ==",
    "total": 68,
>>>>>>> 0917a071
    "userId": 4975670
  },
  "gitcoindev": {
    "comments": [
      {
        "content": "@molecula451 I tried to override X25519_PRIVATE_KEY but it did not help. It seems that https://github.com/ubiquibot/production/blob/1937a6ba75588f51d1bf07fed1f6384f79090465/.github/ubiquibot-config.yml#L2 takes precedence over https://github.com/ubiquibot/comment-incentives/blob/main/.github/ubiquibot-config.yml#L2 (I see the first one in logs).",
<<<<<<< HEAD
=======
        "id": 1949333227,
>>>>>>> 0917a071
        "score": {
          "formatting": {
            "content": {
              "p": {
<<<<<<< HEAD
                "score": 1,
                "symbols": {
                  "\\b\\w+\\b": {
                    "count": 49,
                    "multiplier": 0
                  }
                }
              }
            },
            "formattingMultiplier": 0
=======
                "count": 26,
                "score": 1
              }
            },
            "formattingMultiplier": 0,
            "wordValue": 0
>>>>>>> 0917a071
          },
          "relevance": 0.8,
          "reward": 0
        },
        "type": "ISSUE_ASSIGNEE",
        "url": "https://github.com/ubiquibot/comment-incentives/issues/22#issuecomment-1949333227"
      },
      {
<<<<<<< HEAD
        "content": "The new evmPrivateKeyEncrypted generated for address 0x3a2E44e10AbEf5CB4a6E492c5ba93d30068d2D95 (no funds). Resolves: https://github.com/ubiquibot/comment-incentives/issues/22",
=======
        "content": "The new evmPrivateKeyEncrypted generated for address 0x3a2E44e10AbEf5CB4a6E492c5ba93d30068d2D95 (no funds).\r\nResolves: https://github.com/ubiquibot/comment-incentives/issues/22",
        "id": 1730006888,
>>>>>>> 0917a071
        "score": {
          "formatting": {
            "content": {
              "p": {
<<<<<<< HEAD
                "score": 1,
                "symbols": {
                  "\\b\\w+\\b": {
                    "count": 18,
                    "multiplier": 0
                  }
                }
              }
            },
            "formattingMultiplier": 0
=======
                "count": 11,
                "score": 1
              }
            },
            "formattingMultiplier": 0,
            "wordValue": 0
>>>>>>> 0917a071
          },
          "relevance": 0.8,
          "reward": 0
        },
        "type": "PULL_SPECIFICATION",
        "url": "https://github.com/ubiquibot/comment-incentives/pull/25"
      },
      {
        "content": "@pavlovcik @molecula451 please check now again, I added to docs.",
<<<<<<< HEAD
=======
        "id": 1949044575,
>>>>>>> 0917a071
        "score": {
          "formatting": {
            "content": {
              "p": {
<<<<<<< HEAD
                "score": 1,
                "symbols": {
                  "\\b\\w+\\b": {
                    "count": 10,
                    "multiplier": 0.2
                  }
                }
              }
            },
            "formattingMultiplier": 2
          },
          "relevance": 0.8,
          "reward": 3.2
=======
                "count": 10,
                "score": 1
              }
            },
            "formattingMultiplier": 2,
            "wordValue": 0.2
          },
          "relevance": 1,
          "reward": 4
>>>>>>> 0917a071
        },
        "type": "PULL_AUTHOR",
        "url": "https://github.com/ubiquibot/comment-incentives/pull/25#issuecomment-1949044575"
      },
      {
        "content": "No way, full details are available in plain sight, only for test in production purposes",
<<<<<<< HEAD
=======
        "id": 1949046925,
>>>>>>> 0917a071
        "score": {
          "formatting": {
            "content": {
              "p": {
<<<<<<< HEAD
                "score": 1,
                "symbols": {
                  "\\b\\w+\\b": {
                    "count": 15,
                    "multiplier": 0.2
                  }
                }
              }
            },
            "formattingMultiplier": 2
          },
          "relevance": 0.8,
          "reward": 4.8
=======
                "count": 15,
                "score": 1
              }
            },
            "formattingMultiplier": 2,
            "wordValue": 0.2
          },
          "relevance": 1,
          "reward": 6
>>>>>>> 0917a071
        },
        "type": "PULL_AUTHOR",
        "url": "https://github.com/ubiquibot/comment-incentives/pull/25#issuecomment-1949046925"
      }
    ],
<<<<<<< HEAD
    "evaluationCommentHtml": "<details>       <summary>         <b>           <h3>             <a href=\"https://pay.ubq.fi?claim=W3sidHlwZSI6ImVyYzIwLXBlcm1pdCIsInBlcm1pdCI6eyJwZXJtaXR0ZWQiOnsidG9rZW4iOiIweGU5MUQxNTNFMGI0MTUxOEEyQ2U4RGQzRDc5NDRGYTg2MzQ2M2E5N2QiLCJhbW91bnQiOiI0NTUwMDAwMDAwMDAwMDAwMDAwMCJ9LCJub25jZSI6IjEwODAwNTI0OTcwODY5MDEwODU1NTU2MTA2MzI5OTM1MDQ1MTQwNTQ2NDU1MDc5NDkxNzkwNzI0NjYzNjk1OTk5MTMyMjMxMTU3Nzc2NiIsImRlYWRsaW5lIjoiNTc4OTYwNDQ2MTg2NTgwOTc3MTE3ODU0OTI1MDQzNDM5NTM5MjY2MzQ5OTIzMzI4MjAyODIwMTk3Mjg3OTIwMDM5NTY1NjQ4MTk5NjcifSwidHJhbnNmZXJEZXRhaWxzIjp7InRvIjoiMHg0RDA3MDRmNDAwRDU3QmE5M2VFYTg4NzY1QzNGY0RCRDgyNmRDRmM0IiwicmVxdWVzdGVkQW1vdW50IjoiNDU1MDAwMDAwMDAwMDAwMDAwMDAifSwib3duZXIiOiIweGQ5NTMwRjNmYkJFYTExYmVEMDFEQzA5RTc5MzE4ZjJmMjAyMjM3MTYiLCJzaWduYXR1cmUiOiIweGRhNTE4NTRhMjkzYmU4MTcxMzAzNTVkMzQ2ZGQwMmJiYzIzNjFlMTRhMjExZTY1N2JlNmVjZjNkNGRhNDcyMzE2Mzg1Mzk0Mjk1ZmQ0N2VlNDUzMGMxNTk4NzA1ODliYTI1OWVlMGI2MmRiNWEyNTZkY2Q0NWNmYTk2MzAxYTE4MWMiLCJuZXR3b3JrSWQiOjEwMH1d\" target=\"_blank\" rel=\"noopener\">               [ 45.5 WXDAI ]             </a>           </h3>           <h6>             @gitcoindev           </h6>         </b>       </summary>       <h6>Contributions Overview</h6>       <table>         <thead>           <tr>             <th>View</th>             <th>Contribution</th>             <th>Count</th>             <th>Reward</th>           </tr>         </thead>         <tbody>                      <tr>             <td>Issue</td>             <td>Task</td>             <td>1</td>             <td>37.5</td>           </tr>           <tr>             <td>Issue</td>             <td>Comment</td>             <td>1</td>             <td>0</td>           </tr>           <tr>             <td>Review</td>             <td>Comment</td>             <td>3</td>             <td>8</td>           </tr>         </tbody>       </table>       <h6>Conversation Incentives</h6>       <table>         <thead>           <tr>             <th>Comment</th>             <th>Formatting</th>             <th>Relevance</th>             <th>Reward</th>           </tr>         </thead>         <tbody>                      <tr>             <td>               <h6>                 <a href=\"https://github.com/ubiquibot/comment-incentives/issues/22#issuecomment-1949333227\" target=\"_blank\" rel=\"noopener\">@molecula451 I tried to override X25519_PRIVATE_KEY but it did n&hellip;</a>               </h6>             </td>             <td>             <details>               <summary>                 0               </summary>               <pre>content:&#13;  p:&#13;    symbols:&#13;      \\b\\w+\\b:&#13;        count: 49&#13;        multiplier: 0&#13;    score: 1&#13;formattingMultiplier: 0&#13;</pre>              </details>             </td>             <td>0.8</td>             <td>-</td>           </tr>           <tr>             <td>               <h6>                 <a href=\"https://github.com/ubiquibot/comment-incentives/pull/25\" target=\"_blank\" rel=\"noopener\">The new evmPrivateKeyEncrypted generated for address 0x3a2E44e10&hellip;</a>               </h6>             </td>             <td>             <details>               <summary>                 0               </summary>               <pre>content:&#13;  p:&#13;    symbols:&#13;      \\b\\w+\\b:&#13;        count: 18&#13;        multiplier: 0&#13;    score: 1&#13;formattingMultiplier: 0&#13;</pre>              </details>             </td>             <td>0.8</td>             <td>-</td>           </tr>           <tr>             <td>               <h6>                 <a href=\"https://github.com/ubiquibot/comment-incentives/pull/25#issuecomment-1949044575\" target=\"_blank\" rel=\"noopener\">@pavlovcik @molecula451 please check now again, I added to docs.</a>               </h6>             </td>             <td>             <details>               <summary>                 4               </summary>               <pre>content:&#13;  p:&#13;    symbols:&#13;      \\b\\w+\\b:&#13;        count: 10&#13;        multiplier: 0.2&#13;    score: 1&#13;formattingMultiplier: 2&#13;</pre>              </details>             </td>             <td>0.8</td>             <td>3.2</td>           </tr>           <tr>             <td>               <h6>                 <a href=\"https://github.com/ubiquibot/comment-incentives/pull/25#issuecomment-1949046925\" target=\"_blank\" rel=\"noopener\">No way, full details are available in plain sight, only for test&hellip;</a>               </h6>             </td>             <td>             <details>               <summary>                 6               </summary>               <pre>content:&#13;  p:&#13;    symbols:&#13;      \\b\\w+\\b:&#13;        count: 15&#13;        multiplier: 0.2&#13;    score: 1&#13;formattingMultiplier: 2&#13;</pre>              </details>             </td>             <td>0.8</td>             <td>4.8</td>           </tr>         </tbody>       </table>     </details>",
    "permitUrl": "https://pay.ubq.fi?claim=W3sidHlwZSI6ImVyYzIwLXBlcm1pdCIsInBlcm1pdCI6eyJwZXJtaXR0ZWQiOnsidG9rZW4iOiIweGU5MUQxNTNFMGI0MTUxOEEyQ2U4RGQzRDc5NDRGYTg2MzQ2M2E5N2QiLCJhbW91bnQiOiI0NTUwMDAwMDAwMDAwMDAwMDAwMCJ9LCJub25jZSI6IjEwODAwNTI0OTcwODY5MDEwODU1NTU2MTA2MzI5OTM1MDQ1MTQwNTQ2NDU1MDc5NDkxNzkwNzI0NjYzNjk1OTk5MTMyMjMxMTU3Nzc2NiIsImRlYWRsaW5lIjoiNTc4OTYwNDQ2MTg2NTgwOTc3MTE3ODU0OTI1MDQzNDM5NTM5MjY2MzQ5OTIzMzI4MjAyODIwMTk3Mjg3OTIwMDM5NTY1NjQ4MTk5NjcifSwidHJhbnNmZXJEZXRhaWxzIjp7InRvIjoiMHg0RDA3MDRmNDAwRDU3QmE5M2VFYTg4NzY1QzNGY0RCRDgyNmRDRmM0IiwicmVxdWVzdGVkQW1vdW50IjoiNDU1MDAwMDAwMDAwMDAwMDAwMDAifSwib3duZXIiOiIweGQ5NTMwRjNmYkJFYTExYmVEMDFEQzA5RTc5MzE4ZjJmMjAyMjM3MTYiLCJzaWduYXR1cmUiOiIweGRhNTE4NTRhMjkzYmU4MTcxMzAzNTVkMzQ2ZGQwMmJiYzIzNjFlMTRhMjExZTY1N2JlNmVjZjNkNGRhNDcyMzE2Mzg1Mzk0Mjk1ZmQ0N2VlNDUzMGMxNTk4NzA1ODliYTI1OWVlMGI2MmRiNWEyNTZkY2Q0NWNmYTk2MzAxYTE4MWMiLCJuZXR3b3JrSWQiOjEwMH1d",
=======
    "evaluationCommentHtml": "<details>       <summary>         <b>           <h3>             <a href=\"https://pay.ubq.fi?claim=W3sidHlwZSI6ImVyYzIwLXBlcm1pdCIsInBlcm1pdCI6eyJwZXJtaXR0ZWQiOnsidG9rZW4iOiIweGU5MUQxNTNFMGI0MTUxOEEyQ2U4RGQzRDc5NDRGYTg2MzQ2M2E5N2QiLCJhbW91bnQiOiI0NzUwMDAwMDAwMDAwMDAwMDAwMCJ9LCJub25jZSI6IjEwODAwNTI0OTcwODY5MDEwODU1NTU2MTA2MzI5OTM1MDQ1MTQwNTQ2NDU1MDc5NDkxNzkwNzI0NjYzNjk1OTk5MTMyMjMxMTU3Nzc2NiIsImRlYWRsaW5lIjoiNTc4OTYwNDQ2MTg2NTgwOTc3MTE3ODU0OTI1MDQzNDM5NTM5MjY2MzQ5OTIzMzI4MjAyODIwMTk3Mjg3OTIwMDM5NTY1NjQ4MTk5NjcifSwidHJhbnNmZXJEZXRhaWxzIjp7InRvIjoiMHg0RDA3MDRmNDAwRDU3QmE5M2VFYTg4NzY1QzNGY0RCRDgyNmRDRmM0IiwicmVxdWVzdGVkQW1vdW50IjoiNDc1MDAwMDAwMDAwMDAwMDAwMDAifSwib3duZXIiOiIweGQ5NTMwRjNmYkJFYTExYmVEMDFEQzA5RTc5MzE4ZjJmMjAyMjM3MTYiLCJzaWduYXR1cmUiOiIweDU2N2I4YmE0ZmU2NTk2ZGM4ZDBkYmVkYzk0MmEyMWQ2Y2FjMzBhMmFiZDBjODMyODRiMGUyNGNkOGEwOTA3YmMwYjA0MGU1YmVlOGViMDhmMDVkZjU0M2JhMmUzODI5YmE4YTU0ZTQ1Y2YyNjk2NDk1MzczMDAwZTM1NmFmMzlkMWIiLCJuZXR3b3JrSWQiOjEwMH1d\" target=\"_blank\" rel=\"noopener\">               [ 47.5 WXDAI ]             </a>           </h3>           <h6>             @gitcoindev           </h6>         </b>       </summary>       <h6>Contributions Overview</h6>       <table>         <thead>           <tr>             <th>View</th>             <th>Contribution</th>             <th>Count</th>             <th>Reward</th>           </tr>         </thead>         <tbody>                      <tr>             <td>Issue</td>             <td>Task</td>             <td>1</td>             <td>37.5</td>           </tr>           <tr>             <td>Issue</td>             <td>Comment</td>             <td>1</td>             <td>0</td>           </tr>           <tr>             <td>Review</td>             <td>Comment</td>             <td>3</td>             <td>10</td>           </tr>         </tbody>       </table>       <h6>Conversation Incentives</h6>       <table>         <thead>           <tr>             <th>Comment</th>             <th>Formatting</th>             <th>Relevance</th>             <th>Reward</th>           </tr>         </thead>         <tbody>                      <tr>             <td>               <h6>                 <a href=\"https://github.com/ubiquibot/comment-incentives/issues/22#issuecomment-1949333227\" target=\"_blank\" rel=\"noopener\">@molecula451 I tried to override X25519_PRIVATE_KEY but it did n&hellip;</a>               </h6>             </td>             <td>             <details>               <summary>                 0               </summary>               <pre>content:&#13;  p:&#13;    count: 26&#13;    score: 1&#13;wordValue: 0&#13;formattingMultiplier: 0&#13;</pre>              </details>             </td>             <td>0.8</td>             <td>-</td>           </tr>           <tr>             <td>               <h6>                 <a href=\"https://github.com/ubiquibot/comment-incentives/pull/25\" target=\"_blank\" rel=\"noopener\">The new evmPrivateKeyEncrypted generated for address 0x3a2E44e10&hellip;</a>               </h6>             </td>             <td>             <details>               <summary>                 0               </summary>               <pre>content:&#13;  p:&#13;    count: 11&#13;    score: 1&#13;wordValue: 0&#13;formattingMultiplier: 0&#13;</pre>              </details>             </td>             <td>0.8</td>             <td>-</td>           </tr>           <tr>             <td>               <h6>                 <a href=\"https://github.com/ubiquibot/comment-incentives/pull/25#issuecomment-1949044575\" target=\"_blank\" rel=\"noopener\">@pavlovcik @molecula451 please check now again, I added to docs.</a>               </h6>             </td>             <td>             <details>               <summary>                 4               </summary>               <pre>content:&#13;  p:&#13;    count: 10&#13;    score: 1&#13;wordValue: 0.2&#13;formattingMultiplier: 2&#13;</pre>              </details>             </td>             <td>1</td>             <td>4</td>           </tr>           <tr>             <td>               <h6>                 <a href=\"https://github.com/ubiquibot/comment-incentives/pull/25#issuecomment-1949046925\" target=\"_blank\" rel=\"noopener\">No way, full details are available in plain sight, only for test&hellip;</a>               </h6>             </td>             <td>             <details>               <summary>                 6               </summary>               <pre>content:&#13;  p:&#13;    count: 15&#13;    score: 1&#13;wordValue: 0.2&#13;formattingMultiplier: 2&#13;</pre>              </details>             </td>             <td>1</td>             <td>6</td>           </tr>         </tbody>       </table>     </details>",
    "permitUrl": "https://pay.ubq.fi?claim=W3sidHlwZSI6ImVyYzIwLXBlcm1pdCIsInBlcm1pdCI6eyJwZXJtaXR0ZWQiOnsidG9rZW4iOiIweGU5MUQxNTNFMGI0MTUxOEEyQ2U4RGQzRDc5NDRGYTg2MzQ2M2E5N2QiLCJhbW91bnQiOiI0NzUwMDAwMDAwMDAwMDAwMDAwMCJ9LCJub25jZSI6IjEwODAwNTI0OTcwODY5MDEwODU1NTU2MTA2MzI5OTM1MDQ1MTQwNTQ2NDU1MDc5NDkxNzkwNzI0NjYzNjk1OTk5MTMyMjMxMTU3Nzc2NiIsImRlYWRsaW5lIjoiNTc4OTYwNDQ2MTg2NTgwOTc3MTE3ODU0OTI1MDQzNDM5NTM5MjY2MzQ5OTIzMzI4MjAyODIwMTk3Mjg3OTIwMDM5NTY1NjQ4MTk5NjcifSwidHJhbnNmZXJEZXRhaWxzIjp7InRvIjoiMHg0RDA3MDRmNDAwRDU3QmE5M2VFYTg4NzY1QzNGY0RCRDgyNmRDRmM0IiwicmVxdWVzdGVkQW1vdW50IjoiNDc1MDAwMDAwMDAwMDAwMDAwMDAifSwib3duZXIiOiIweGQ5NTMwRjNmYkJFYTExYmVEMDFEQzA5RTc5MzE4ZjJmMjAyMjM3MTYiLCJzaWduYXR1cmUiOiIweDU2N2I4YmE0ZmU2NTk2ZGM4ZDBkYmVkYzk0MmEyMWQ2Y2FjMzBhMmFiZDBjODMyODRiMGUyNGNkOGEwOTA3YmMwYjA0MGU1YmVlOGViMDhmMDVkZjU0M2JhMmUzODI5YmE4YTU0ZTQ1Y2YyNjk2NDk1MzczMDAwZTM1NmFmMzlkMWIiLCJuZXR3b3JrSWQiOjEwMH1d",
>>>>>>> 0917a071
    "task": {
      "multiplier": 1,
      "reward": 37.5
    },
<<<<<<< HEAD
    "total": 45.5,
=======
    "total": 47.5,
>>>>>>> 0917a071
    "userId": 88761781
  },
  "molecula451": {
    "comments": [
      {
<<<<<<< HEAD
        "content": "pavlovcik i think we need to update a bit the readme ![image_2024-02-16_131036879](https://github.com/ubiquibot/comment-incentives/assets/41552663/41516d66-4666-47d7-9efe-517fb26293dd)   dm what to whom?",
=======
        "content": "pavlovcik i think we need to update a bit the readme\r\n![image_2024-02-16_131036879](https://github.com/ubiquibot/comment-incentives/assets/41552663/41516d66-4666-47d7-9efe-517fb26293dd)\r\ndm what to whom?",
        "id": 1948916343,
>>>>>>> 0917a071
        "score": {
          "formatting": {
            "content": {
              "img": {
<<<<<<< HEAD
                "score": 0,
                "symbols": {
                  "\\b\\w+\\b": {
                    "count": 1,
                    "multiplier": 0.1
                  }
                }
              },
              "p": {
                "score": 1,
                "symbols": {
                  "\\b\\w+\\b": {
                    "count": 15,
                    "multiplier": 0.1
                  }
                }
              }
            },
            "formattingMultiplier": 0.25
=======
                "count": 1,
                "score": 0
              },
              "p": {
                "count": 15,
                "score": 1
              }
            },
            "formattingMultiplier": 0.25,
            "wordValue": 0.1
>>>>>>> 0917a071
          },
          "relevance": 0.8,
          "reward": 0.3
        },
        "type": "ISSUE_CONTRIBUTOR",
        "url": "https://github.com/ubiquibot/comment-incentives/issues/22#issuecomment-1948916343"
      },
      {
        "content": "let us know when done",
<<<<<<< HEAD
=======
        "id": 1948989989,
>>>>>>> 0917a071
        "score": {
          "formatting": {
            "content": {
              "p": {
<<<<<<< HEAD
                "score": 1,
                "symbols": {
                  "\\b\\w+\\b": {
                    "count": 5,
                    "multiplier": 0.1
                  }
                }
              }
            },
            "formattingMultiplier": 0.25
=======
                "count": 5,
                "score": 1
              }
            },
            "formattingMultiplier": 0.25,
            "wordValue": 0.1
>>>>>>> 0917a071
          },
          "relevance": 0.8,
          "reward": 0.1
        },
        "type": "ISSUE_CONTRIBUTOR",
        "url": "https://github.com/ubiquibot/comment-incentives/issues/22#issuecomment-1948989989"
      },
      {
        "content": "https://github.com/ubiquibot/comment-incentives/actions/runs/7935268560 invalid input sounds unexpected @gitcoindev ??",
<<<<<<< HEAD
=======
        "id": 1949195772,
>>>>>>> 0917a071
        "score": {
          "formatting": {
            "content": {
              "p": {
<<<<<<< HEAD
                "score": 1,
                "symbols": {
                  "\\b\\w+\\b": {
                    "count": 14,
                    "multiplier": 0.1
                  }
                }
              }
            },
            "formattingMultiplier": 0.25
          },
          "relevance": 0.8,
          "reward": 0.28
=======
                "count": 7,
                "score": 1
              }
            },
            "formattingMultiplier": 0.25,
            "wordValue": 0.1
          },
          "relevance": 0.8,
          "reward": 0.14
>>>>>>> 0917a071
        },
        "type": "ISSUE_CONTRIBUTOR",
        "url": "https://github.com/ubiquibot/comment-incentives/issues/22#issuecomment-1949195772"
      },
      {
        "content": "@pavlovcik permitted with hard debug (tho no funds in the private key)",
<<<<<<< HEAD
=======
        "id": 1949564869,
>>>>>>> 0917a071
        "score": {
          "formatting": {
            "content": {
              "p": {
<<<<<<< HEAD
                "score": 1,
                "symbols": {
                  "\\b\\w+\\b": {
                    "count": 12,
                    "multiplier": 0.1
                  }
                }
              }
            },
            "formattingMultiplier": 0.25
=======
                "count": 12,
                "score": 1
              }
            },
            "formattingMultiplier": 0.25,
            "wordValue": 0.1
>>>>>>> 0917a071
          },
          "relevance": 0.8,
          "reward": 0.24
        },
        "type": "ISSUE_CONTRIBUTOR",
        "url": "https://github.com/ubiquibot/comment-incentives/issues/22#issuecomment-1949564869"
      },
      {
        "content": "pavlovcik i re-generated the X25519 to trigger the permit, what you don't understand? using a private key i own, but also did many commits to reach the root cause",
<<<<<<< HEAD
=======
        "id": 1949635137,
>>>>>>> 0917a071
        "score": {
          "formatting": {
            "content": {
              "p": {
<<<<<<< HEAD
                "score": 1,
                "symbols": {
                  "\\b\\w+\\b": {
                    "count": 31,
                    "multiplier": 0.1
                  }
                }
              }
            },
            "formattingMultiplier": 0.25
          },
          "relevance": 0.8,
          "reward": 0.62
=======
                "count": 29,
                "score": 1
              }
            },
            "formattingMultiplier": 0.25,
            "wordValue": 0.1
          },
          "relevance": 0.8,
          "reward": 0.58
>>>>>>> 0917a071
        },
        "type": "ISSUE_CONTRIBUTOR",
        "url": "https://github.com/ubiquibot/comment-incentives/issues/22#issuecomment-1949635137"
      },
      {
        "content": "sure thing",
<<<<<<< HEAD
=======
        "id": 1949639196,
>>>>>>> 0917a071
        "score": {
          "formatting": {
            "content": {
              "p": {
<<<<<<< HEAD
                "score": 1,
                "symbols": {
                  "\\b\\w+\\b": {
                    "count": 2,
                    "multiplier": 0.1
                  }
                }
              }
            },
            "formattingMultiplier": 0.25
=======
                "count": 2,
                "score": 1
              }
            },
            "formattingMultiplier": 0.25,
            "wordValue": 0.1
>>>>>>> 0917a071
          },
          "relevance": 0.8,
          "reward": 0.04
        },
        "type": "ISSUE_CONTRIBUTOR",
        "url": "https://github.com/ubiquibot/comment-incentives/issues/22#issuecomment-1949639196"
      },
      {
        "content": "indeed",
<<<<<<< HEAD
=======
        "id": 1949038563,
>>>>>>> 0917a071
        "score": {
          "formatting": {
            "content": {
              "p": {
<<<<<<< HEAD
                "score": 1,
                "symbols": {
                  "\\b\\w+\\b": {
                    "count": 1,
                    "multiplier": 0.1
                  }
                }
              }
            },
            "formattingMultiplier": 0.25
          },
          "relevance": 0.8,
          "reward": 0.02
=======
                "count": 1,
                "score": 1
              }
            },
            "formattingMultiplier": 0.25,
            "wordValue": 0.1
          },
          "relevance": 1,
          "reward": 0.025
>>>>>>> 0917a071
        },
        "type": "PULL_CONTRIBUTOR",
        "url": "https://github.com/ubiquibot/comment-incentives/pull/25#issuecomment-1949038563"
      },
      {
        "content": "go to go pavlovick, we'll be using this one for test only or test in production (lmao) ?",
<<<<<<< HEAD
=======
        "id": 1949044855,
>>>>>>> 0917a071
        "score": {
          "formatting": {
            "content": {
              "p": {
<<<<<<< HEAD
                "score": 1,
                "symbols": {
                  "\\b\\w+\\b": {
                    "count": 18,
                    "multiplier": 0.1
                  }
                }
              }
            },
            "formattingMultiplier": 0.25
          },
          "relevance": 0.8,
          "reward": 0.36
=======
                "count": 18,
                "score": 1
              }
            },
            "formattingMultiplier": 0.25,
            "wordValue": 0.1
          },
          "relevance": 1,
          "reward": 0.45
>>>>>>> 0917a071
        },
        "type": "PULL_CONTRIBUTOR",
        "url": "https://github.com/ubiquibot/comment-incentives/pull/25#issuecomment-1949044855"
      }
    ],
<<<<<<< HEAD
    "evaluationCommentHtml": "<details>       <summary>         <b>           <h3>             <a href=\"https://pay.ubq.fi?claim=W3sidHlwZSI6ImVyYzIwLXBlcm1pdCIsInBlcm1pdCI6eyJwZXJtaXR0ZWQiOnsidG9rZW4iOiIweGU5MUQxNTNFMGI0MTUxOEEyQ2U4RGQzRDc5NDRGYTg2MzQ2M2E5N2QiLCJhbW91bnQiOiIxOTYwMDAwMDAwMDAwMDAwMDAwIn0sIm5vbmNlIjoiNTI3ODUzNTAyNjczOTk4MzczNzk3NzMyNTIzMjczMjE4NDgwMzIwMjAyMzk4MjQ4NjYyMDQ3Mjc0NTUzMTcwMTIzMDk3NjYwMDQ2OTciLCJkZWFkbGluZSI6IjU3ODk2MDQ0NjE4NjU4MDk3NzExNzg1NDkyNTA0MzQzOTUzOTI2NjM0OTkyMzMyODIwMjgyMDE5NzI4NzkyMDAzOTU2NTY0ODE5OTY3In0sInRyYW5zZmVyRGV0YWlscyI6eyJ0byI6IjB4NEQwNzA0ZjQwMEQ1N0JhOTNlRWE4ODc2NUMzRmNEQkQ4MjZkQ0ZjNCIsInJlcXVlc3RlZEFtb3VudCI6IjE5NjAwMDAwMDAwMDAwMDAwMDAifSwib3duZXIiOiIweGQ5NTMwRjNmYkJFYTExYmVEMDFEQzA5RTc5MzE4ZjJmMjAyMjM3MTYiLCJzaWduYXR1cmUiOiIweDNkYzhmNjEzMjY2NzA4MjhmYWUzMTdiNTFkOTA0YjhhMmYzYzAxMjVmOGFkNjQyNjgzZjcyODA4NmU5M2Y2NzgyNGZmZDgxZGYwMjZlNjc4OWYwOWI2YzBlMDI1ZDIzYWU3ZTY3N2Y0M2JlOGUwMTA3MTVhYjdkMzE2MTg3NWIwMWMiLCJuZXR3b3JrSWQiOjEwMH1d\" target=\"_blank\" rel=\"noopener\">               [ 1.96 WXDAI ]             </a>           </h3>           <h6>             @molecula451           </h6>         </b>       </summary>       <h6>Contributions Overview</h6>       <table>         <thead>           <tr>             <th>View</th>             <th>Contribution</th>             <th>Count</th>             <th>Reward</th>           </tr>         </thead>         <tbody>                      <tr>             <td>Issue</td>             <td>Comment</td>             <td>6</td>             <td>1.58</td>           </tr>           <tr>             <td>Review</td>             <td>Comment</td>             <td>2</td>             <td>0.38</td>           </tr>         </tbody>       </table>       <h6>Conversation Incentives</h6>       <table>         <thead>           <tr>             <th>Comment</th>             <th>Formatting</th>             <th>Relevance</th>             <th>Reward</th>           </tr>         </thead>         <tbody>                      <tr>             <td>               <h6>                 <a href=\"https://github.com/ubiquibot/comment-incentives/issues/22#issuecomment-1948916343\" target=\"_blank\" rel=\"noopener\">pavlovcik i think we need to update a bit the readme ![image_202&hellip;</a>               </h6>             </td>             <td>             <details>               <summary>                 0.375               </summary>               <pre>content:&#13;  p:&#13;    symbols:&#13;      \\b\\w+\\b:&#13;        count: 15&#13;        multiplier: 0.1&#13;    score: 1&#13;  img:&#13;    symbols:&#13;      \\b\\w+\\b:&#13;        count: 1&#13;        multiplier: 0.1&#13;    score: 0&#13;formattingMultiplier: 0.25&#13;</pre>              </details>             </td>             <td>0.8</td>             <td>0.3</td>           </tr>           <tr>             <td>               <h6>                 <a href=\"https://github.com/ubiquibot/comment-incentives/issues/22#issuecomment-1948989989\" target=\"_blank\" rel=\"noopener\">let us know when done</a>               </h6>             </td>             <td>             <details>               <summary>                 0.125               </summary>               <pre>content:&#13;  p:&#13;    symbols:&#13;      \\b\\w+\\b:&#13;        count: 5&#13;        multiplier: 0.1&#13;    score: 1&#13;formattingMultiplier: 0.25&#13;</pre>              </details>             </td>             <td>0.8</td>             <td>0.1</td>           </tr>           <tr>             <td>               <h6>                 <a href=\"https://github.com/ubiquibot/comment-incentives/issues/22#issuecomment-1949195772\" target=\"_blank\" rel=\"noopener\">https://github.com/ubiquibot/comment-incentives/actions/runs/793&hellip;</a>               </h6>             </td>             <td>             <details>               <summary>                 0.35               </summary>               <pre>content:&#13;  p:&#13;    symbols:&#13;      \\b\\w+\\b:&#13;        count: 14&#13;        multiplier: 0.1&#13;    score: 1&#13;formattingMultiplier: 0.25&#13;</pre>              </details>             </td>             <td>0.8</td>             <td>0.28</td>           </tr>           <tr>             <td>               <h6>                 <a href=\"https://github.com/ubiquibot/comment-incentives/issues/22#issuecomment-1949564869\" target=\"_blank\" rel=\"noopener\">@pavlovcik permitted with hard debug (tho no funds in the privat&hellip;</a>               </h6>             </td>             <td>             <details>               <summary>                 0.3               </summary>               <pre>content:&#13;  p:&#13;    symbols:&#13;      \\b\\w+\\b:&#13;        count: 12&#13;        multiplier: 0.1&#13;    score: 1&#13;formattingMultiplier: 0.25&#13;</pre>              </details>             </td>             <td>0.8</td>             <td>0.24</td>           </tr>           <tr>             <td>               <h6>                 <a href=\"https://github.com/ubiquibot/comment-incentives/issues/22#issuecomment-1949635137\" target=\"_blank\" rel=\"noopener\">pavlovcik i re-generated the X25519 to trigger the permit, what &hellip;</a>               </h6>             </td>             <td>             <details>               <summary>                 0.775               </summary>               <pre>content:&#13;  p:&#13;    symbols:&#13;      \\b\\w+\\b:&#13;        count: 31&#13;        multiplier: 0.1&#13;    score: 1&#13;formattingMultiplier: 0.25&#13;</pre>              </details>             </td>             <td>0.8</td>             <td>0.62</td>           </tr>           <tr>             <td>               <h6>                 <a href=\"https://github.com/ubiquibot/comment-incentives/issues/22#issuecomment-1949639196\" target=\"_blank\" rel=\"noopener\">sure thing</a>               </h6>             </td>             <td>             <details>               <summary>                 0.05               </summary>               <pre>content:&#13;  p:&#13;    symbols:&#13;      \\b\\w+\\b:&#13;        count: 2&#13;        multiplier: 0.1&#13;    score: 1&#13;formattingMultiplier: 0.25&#13;</pre>              </details>             </td>             <td>0.8</td>             <td>0.04</td>           </tr>           <tr>             <td>               <h6>                 <a href=\"https://github.com/ubiquibot/comment-incentives/pull/25#issuecomment-1949038563\" target=\"_blank\" rel=\"noopener\">indeed</a>               </h6>             </td>             <td>             <details>               <summary>                 0.025               </summary>               <pre>content:&#13;  p:&#13;    symbols:&#13;      \\b\\w+\\b:&#13;        count: 1&#13;        multiplier: 0.1&#13;    score: 1&#13;formattingMultiplier: 0.25&#13;</pre>              </details>             </td>             <td>0.8</td>             <td>0.02</td>           </tr>           <tr>             <td>               <h6>                 <a href=\"https://github.com/ubiquibot/comment-incentives/pull/25#issuecomment-1949044855\" target=\"_blank\" rel=\"noopener\">go to go pavlovick, we'll be using this one for test only or tes&hellip;</a>               </h6>             </td>             <td>             <details>               <summary>                 0.45               </summary>               <pre>content:&#13;  p:&#13;    symbols:&#13;      \\b\\w+\\b:&#13;        count: 18&#13;        multiplier: 0.1&#13;    score: 1&#13;formattingMultiplier: 0.25&#13;</pre>              </details>             </td>             <td>0.8</td>             <td>0.36</td>           </tr>         </tbody>       </table>     </details>",
    "permitUrl": "https://pay.ubq.fi?claim=W3sidHlwZSI6ImVyYzIwLXBlcm1pdCIsInBlcm1pdCI6eyJwZXJtaXR0ZWQiOnsidG9rZW4iOiIweGU5MUQxNTNFMGI0MTUxOEEyQ2U4RGQzRDc5NDRGYTg2MzQ2M2E5N2QiLCJhbW91bnQiOiIxOTYwMDAwMDAwMDAwMDAwMDAwIn0sIm5vbmNlIjoiNTI3ODUzNTAyNjczOTk4MzczNzk3NzMyNTIzMjczMjE4NDgwMzIwMjAyMzk4MjQ4NjYyMDQ3Mjc0NTUzMTcwMTIzMDk3NjYwMDQ2OTciLCJkZWFkbGluZSI6IjU3ODk2MDQ0NjE4NjU4MDk3NzExNzg1NDkyNTA0MzQzOTUzOTI2NjM0OTkyMzMyODIwMjgyMDE5NzI4NzkyMDAzOTU2NTY0ODE5OTY3In0sInRyYW5zZmVyRGV0YWlscyI6eyJ0byI6IjB4NEQwNzA0ZjQwMEQ1N0JhOTNlRWE4ODc2NUMzRmNEQkQ4MjZkQ0ZjNCIsInJlcXVlc3RlZEFtb3VudCI6IjE5NjAwMDAwMDAwMDAwMDAwMDAifSwib3duZXIiOiIweGQ5NTMwRjNmYkJFYTExYmVEMDFEQzA5RTc5MzE4ZjJmMjAyMjM3MTYiLCJzaWduYXR1cmUiOiIweDNkYzhmNjEzMjY2NzA4MjhmYWUzMTdiNTFkOTA0YjhhMmYzYzAxMjVmOGFkNjQyNjgzZjcyODA4NmU5M2Y2NzgyNGZmZDgxZGYwMjZlNjc4OWYwOWI2YzBlMDI1ZDIzYWU3ZTY3N2Y0M2JlOGUwMTA3MTVhYjdkMzE2MTg3NWIwMWMiLCJuZXR3b3JrSWQiOjEwMH1d",
    "total": 1.96,
=======
    "evaluationCommentHtml": "<details>       <summary>         <b>           <h3>             <a href=\"https://pay.ubq.fi?claim=W3sidHlwZSI6ImVyYzIwLXBlcm1pdCIsInBlcm1pdCI6eyJwZXJtaXR0ZWQiOnsidG9rZW4iOiIweGU5MUQxNTNFMGI0MTUxOEEyQ2U4RGQzRDc5NDRGYTg2MzQ2M2E5N2QiLCJhbW91bnQiOiIxODc1MDAwMDAwMDAwMDAwMDAwIn0sIm5vbmNlIjoiNTI3ODUzNTAyNjczOTk4MzczNzk3NzMyNTIzMjczMjE4NDgwMzIwMjAyMzk4MjQ4NjYyMDQ3Mjc0NTUzMTcwMTIzMDk3NjYwMDQ2OTciLCJkZWFkbGluZSI6IjU3ODk2MDQ0NjE4NjU4MDk3NzExNzg1NDkyNTA0MzQzOTUzOTI2NjM0OTkyMzMyODIwMjgyMDE5NzI4NzkyMDAzOTU2NTY0ODE5OTY3In0sInRyYW5zZmVyRGV0YWlscyI6eyJ0byI6IjB4NEQwNzA0ZjQwMEQ1N0JhOTNlRWE4ODc2NUMzRmNEQkQ4MjZkQ0ZjNCIsInJlcXVlc3RlZEFtb3VudCI6IjE4NzUwMDAwMDAwMDAwMDAwMDAifSwib3duZXIiOiIweGQ5NTMwRjNmYkJFYTExYmVEMDFEQzA5RTc5MzE4ZjJmMjAyMjM3MTYiLCJzaWduYXR1cmUiOiIweDRhMmIyNzBjZWRiODkzZGUzNTUzOTRlYzgyY2YzM2M0NTFmZGYyNDU2YTNmYjVkMzIyZWM3ZGE3NjZkMGQwMGE1MjgwYjBmNmFjNzY2ZjUwNzc4ZTY2NWQ5MjA4ZDcwNzMzYzAxZjI2ODM4MjlhZWJkYzkzZmI2MDU0YmRiMzY5MWMiLCJuZXR3b3JrSWQiOjEwMH1d\" target=\"_blank\" rel=\"noopener\">               [ 1.875 WXDAI ]             </a>           </h3>           <h6>             @molecula451           </h6>         </b>       </summary>       <h6>Contributions Overview</h6>       <table>         <thead>           <tr>             <th>View</th>             <th>Contribution</th>             <th>Count</th>             <th>Reward</th>           </tr>         </thead>         <tbody>                      <tr>             <td>Issue</td>             <td>Comment</td>             <td>6</td>             <td>1.4</td>           </tr>           <tr>             <td>Review</td>             <td>Comment</td>             <td>2</td>             <td>0.475</td>           </tr>         </tbody>       </table>       <h6>Conversation Incentives</h6>       <table>         <thead>           <tr>             <th>Comment</th>             <th>Formatting</th>             <th>Relevance</th>             <th>Reward</th>           </tr>         </thead>         <tbody>                      <tr>             <td>               <h6>                 <a href=\"https://github.com/ubiquibot/comment-incentives/issues/22#issuecomment-1948916343\" target=\"_blank\" rel=\"noopener\">pavlovcik i think we need to update a bit the readme ![image_20&hellip;</a>               </h6>             </td>             <td>             <details>               <summary>                 0.375               </summary>               <pre>content:&#13;  p:&#13;    count: 15&#13;    score: 1&#13;  img:&#13;    count: 1&#13;    score: 0&#13;wordValue: 0.1&#13;formattingMultiplier: 0.25&#13;</pre>              </details>             </td>             <td>0.8</td>             <td>0.3</td>           </tr>           <tr>             <td>               <h6>                 <a href=\"https://github.com/ubiquibot/comment-incentives/issues/22#issuecomment-1948989989\" target=\"_blank\" rel=\"noopener\">let us know when done</a>               </h6>             </td>             <td>             <details>               <summary>                 0.125               </summary>               <pre>content:&#13;  p:&#13;    count: 5&#13;    score: 1&#13;wordValue: 0.1&#13;formattingMultiplier: 0.25&#13;</pre>              </details>             </td>             <td>0.8</td>             <td>0.1</td>           </tr>           <tr>             <td>               <h6>                 <a href=\"https://github.com/ubiquibot/comment-incentives/issues/22#issuecomment-1949195772\" target=\"_blank\" rel=\"noopener\">https://github.com/ubiquibot/comment-incentives/actions/runs/793&hellip;</a>               </h6>             </td>             <td>             <details>               <summary>                 0.175               </summary>               <pre>content:&#13;  p:&#13;    count: 7&#13;    score: 1&#13;wordValue: 0.1&#13;formattingMultiplier: 0.25&#13;</pre>              </details>             </td>             <td>0.8</td>             <td>0.14</td>           </tr>           <tr>             <td>               <h6>                 <a href=\"https://github.com/ubiquibot/comment-incentives/issues/22#issuecomment-1949564869\" target=\"_blank\" rel=\"noopener\">@pavlovcik permitted with hard debug (tho no funds in the privat&hellip;</a>               </h6>             </td>             <td>             <details>               <summary>                 0.3               </summary>               <pre>content:&#13;  p:&#13;    count: 12&#13;    score: 1&#13;wordValue: 0.1&#13;formattingMultiplier: 0.25&#13;</pre>              </details>             </td>             <td>0.8</td>             <td>0.24</td>           </tr>           <tr>             <td>               <h6>                 <a href=\"https://github.com/ubiquibot/comment-incentives/issues/22#issuecomment-1949635137\" target=\"_blank\" rel=\"noopener\">pavlovcik i re-generated the X25519 to trigger the permit, what &hellip;</a>               </h6>             </td>             <td>             <details>               <summary>                 0.725               </summary>               <pre>content:&#13;  p:&#13;    count: 29&#13;    score: 1&#13;wordValue: 0.1&#13;formattingMultiplier: 0.25&#13;</pre>              </details>             </td>             <td>0.8</td>             <td>0.58</td>           </tr>           <tr>             <td>               <h6>                 <a href=\"https://github.com/ubiquibot/comment-incentives/issues/22#issuecomment-1949639196\" target=\"_blank\" rel=\"noopener\">sure thing</a>               </h6>             </td>             <td>             <details>               <summary>                 0.05               </summary>               <pre>content:&#13;  p:&#13;    count: 2&#13;    score: 1&#13;wordValue: 0.1&#13;formattingMultiplier: 0.25&#13;</pre>              </details>             </td>             <td>0.8</td>             <td>0.04</td>           </tr>           <tr>             <td>               <h6>                 <a href=\"https://github.com/ubiquibot/comment-incentives/pull/25#issuecomment-1949038563\" target=\"_blank\" rel=\"noopener\">indeed</a>               </h6>             </td>             <td>             <details>               <summary>                 0.025               </summary>               <pre>content:&#13;  p:&#13;    count: 1&#13;    score: 1&#13;wordValue: 0.1&#13;formattingMultiplier: 0.25&#13;</pre>              </details>             </td>             <td>1</td>             <td>0.025</td>           </tr>           <tr>             <td>               <h6>                 <a href=\"https://github.com/ubiquibot/comment-incentives/pull/25#issuecomment-1949044855\" target=\"_blank\" rel=\"noopener\">go to go pavlovick, we'll be using this one for test only or tes&hellip;</a>               </h6>             </td>             <td>             <details>               <summary>                 0.45               </summary>               <pre>content:&#13;  p:&#13;    count: 18&#13;    score: 1&#13;wordValue: 0.1&#13;formattingMultiplier: 0.25&#13;</pre>              </details>             </td>             <td>1</td>             <td>0.45</td>           </tr>         </tbody>       </table>     </details>",
    "permitUrl": "https://pay.ubq.fi?claim=W3sidHlwZSI6ImVyYzIwLXBlcm1pdCIsInBlcm1pdCI6eyJwZXJtaXR0ZWQiOnsidG9rZW4iOiIweGU5MUQxNTNFMGI0MTUxOEEyQ2U4RGQzRDc5NDRGYTg2MzQ2M2E5N2QiLCJhbW91bnQiOiIxODc1MDAwMDAwMDAwMDAwMDAwIn0sIm5vbmNlIjoiNTI3ODUzNTAyNjczOTk4MzczNzk3NzMyNTIzMjczMjE4NDgwMzIwMjAyMzk4MjQ4NjYyMDQ3Mjc0NTUzMTcwMTIzMDk3NjYwMDQ2OTciLCJkZWFkbGluZSI6IjU3ODk2MDQ0NjE4NjU4MDk3NzExNzg1NDkyNTA0MzQzOTUzOTI2NjM0OTkyMzMyODIwMjgyMDE5NzI4NzkyMDAzOTU2NTY0ODE5OTY3In0sInRyYW5zZmVyRGV0YWlscyI6eyJ0byI6IjB4NEQwNzA0ZjQwMEQ1N0JhOTNlRWE4ODc2NUMzRmNEQkQ4MjZkQ0ZjNCIsInJlcXVlc3RlZEFtb3VudCI6IjE4NzUwMDAwMDAwMDAwMDAwMDAifSwib3duZXIiOiIweGQ5NTMwRjNmYkJFYTExYmVEMDFEQzA5RTc5MzE4ZjJmMjAyMjM3MTYiLCJzaWduYXR1cmUiOiIweDRhMmIyNzBjZWRiODkzZGUzNTUzOTRlYzgyY2YzM2M0NTFmZGYyNDU2YTNmYjVkMzIyZWM3ZGE3NjZkMGQwMGE1MjgwYjBmNmFjNzY2ZjUwNzc4ZTY2NWQ5MjA4ZDcwNzMzYzAxZjI2ODM4MjlhZWJkYzkzZmI2MDU0YmRiMzY5MWMiLCJuZXR3b3JrSWQiOjEwMH1d",
    "total": 1.875,
>>>>>>> 0917a071
    "userId": 41552663
  }
}<|MERGE_RESOLUTION|>--- conflicted
+++ resolved
@@ -3,33 +3,17 @@
     "comments": [
       {
         "content": "Link below for conversation context. It was to me. Anyways you need to create a new private key for this task!",
-<<<<<<< HEAD
-=======
         "id": 1948930217,
->>>>>>> 0917a071
-        "score": {
-          "formatting": {
-            "content": {
-              "p": {
-<<<<<<< HEAD
-                "score": 1,
-                "symbols": {
-                  "\\b\\w+\\b": {
-                    "count": 21,
-                    "multiplier": 0.2
-                  }
-                }
-              }
-            },
-            "formattingMultiplier": 1
-=======
+        "score": {
+          "formatting": {
+            "content": {
+              "p": {
                 "count": 21,
                 "score": 1
               }
             },
             "formattingMultiplier": 1,
             "wordValue": 0.2
->>>>>>> 0917a071
           },
           "relevance": 0.8,
           "reward": 3.36
@@ -39,29 +23,11 @@
       },
       {
         "content": "In the repository secrets I think I need to change the key to match @gitcoindev's",
-<<<<<<< HEAD
-=======
         "id": 1949201722,
->>>>>>> 0917a071
-        "score": {
-          "formatting": {
-            "content": {
-              "p": {
-<<<<<<< HEAD
-                "score": 1,
-                "symbols": {
-                  "\\b\\w+\\b": {
-                    "count": 16,
-                    "multiplier": 0.2
-                  }
-                }
-              }
-            },
-            "formattingMultiplier": 1
-          },
-          "relevance": 0.8,
-          "reward": 2.56
-=======
+        "score": {
+          "formatting": {
+            "content": {
+              "p": {
                 "count": 15,
                 "score": 1
               }
@@ -71,46 +37,17 @@
           },
           "relevance": 0.8,
           "reward": 2.4
->>>>>>> 0917a071
         },
         "type": "ISSUE_AUTHOR",
         "url": "https://github.com/ubiquibot/comment-incentives/issues/22#issuecomment-1949201722"
       },
       {
-<<<<<<< HEAD
-        "content": "I just changed it to `627H-BcWbcp_O3YmQGIA6MqgxVsFuplFCA9DK3iC7GQ` I hope that it doesn't break production for some reason (it should get it from Netlify secrets, but not sure if we implemented this correctly!) I fear that we might need to build a feature for this to support development key pair and production. Unfortunately I'm already winding down for the day so I'll leave you guys to try and investigate.",
-=======
         "content": "I just changed it to `627H-BcWbcp_O3YmQGIA6MqgxVsFuplFCA9DK3iC7GQ`\r\nI hope that it doesn't break production for some reason (it should get it from Netlify secrets, but not sure if we implemented this correctly!)\r\nI fear that we might need to build a feature for this to support development key pair and production. Unfortunately I'm already winding down for the day so I'll leave you guys to try and investigate.",
         "id": 1949203681,
->>>>>>> 0917a071
         "score": {
           "formatting": {
             "content": {
               "code": {
-<<<<<<< HEAD
-                "score": 1,
-                "symbols": {
-                  "\\b\\w+\\b": {
-                    "count": 2,
-                    "multiplier": 0.2
-                  }
-                }
-              },
-              "p": {
-                "score": 1,
-                "symbols": {
-                  "\\b\\w+\\b": {
-                    "count": 71,
-                    "multiplier": 0.2
-                  }
-                }
-              }
-            },
-            "formattingMultiplier": 1
-          },
-          "relevance": 0.8,
-          "reward": 11.68
-=======
                 "count": 1,
                 "score": 1
               },
@@ -124,36 +61,17 @@
           },
           "relevance": 0.8,
           "reward": 10.88
->>>>>>> 0917a071
         },
         "type": "ISSUE_AUTHOR",
         "url": "https://github.com/ubiquibot/comment-incentives/issues/22#issuecomment-1949203681"
       },
       {
         "content": "I don't understand what you mean by this",
-<<<<<<< HEAD
-=======
         "id": 1949633751,
->>>>>>> 0917a071
-        "score": {
-          "formatting": {
-            "content": {
-              "p": {
-<<<<<<< HEAD
-                "score": 1,
-                "symbols": {
-                  "\\b\\w+\\b": {
-                    "count": 9,
-                    "multiplier": 0.2
-                  }
-                }
-              }
-            },
-            "formattingMultiplier": 1
-          },
-          "relevance": 0.8,
-          "reward": 1.44
-=======
+        "score": {
+          "formatting": {
+            "content": {
+              "p": {
                 "count": 8,
                 "score": 1
               }
@@ -163,36 +81,17 @@
           },
           "relevance": 0.8,
           "reward": 1.28
->>>>>>> 0917a071
         },
         "type": "ISSUE_AUTHOR",
         "url": "https://github.com/ubiquibot/comment-incentives/issues/22#issuecomment-1949633751"
       },
       {
         "content": "I'll investigate more on my computer later.",
-<<<<<<< HEAD
-=======
         "id": 1949639054,
->>>>>>> 0917a071
-        "score": {
-          "formatting": {
-            "content": {
-              "p": {
-<<<<<<< HEAD
-                "score": 1,
-                "symbols": {
-                  "\\b\\w+\\b": {
-                    "count": 8,
-                    "multiplier": 0.2
-                  }
-                }
-              }
-            },
-            "formattingMultiplier": 1
-          },
-          "relevance": 0.8,
-          "reward": 1.28
-=======
+        "score": {
+          "formatting": {
+            "content": {
+              "p": {
                 "count": 7,
                 "score": 1
               }
@@ -202,41 +101,23 @@
           },
           "relevance": 0.8,
           "reward": 1.12
->>>>>>> 0917a071
         },
         "type": "ISSUE_AUTHOR",
         "url": "https://github.com/ubiquibot/comment-incentives/issues/22#issuecomment-1949639054"
       },
       {
-<<<<<<< HEAD
-        "content": "Will it be an issue if I revert to the commit and secret that I had before? It was the production x25519 key in the GitHub repository secrets when it was working like eight hours ago.  Posting this message before checking on my computer to get you before you log off.",
-=======
         "content": "Will it be an issue if I revert to the commit and secret that I had before?\nIt was the production x25519 key in the GitHub repository secrets when it was working like eight hours ago. \nPosting this message before checking on my computer to get you before you log off.",
         "id": 1949642845,
->>>>>>> 0917a071
-        "score": {
-          "formatting": {
-            "content": {
-              "p": {
-<<<<<<< HEAD
-                "score": 1,
-                "symbols": {
-                  "\\b\\w+\\b": {
-                    "count": 51,
-                    "multiplier": 0.2
-                  }
-                }
-              }
-            },
-            "formattingMultiplier": 1
-=======
+        "score": {
+          "formatting": {
+            "content": {
+              "p": {
                 "count": 51,
                 "score": 1
               }
             },
             "formattingMultiplier": 1,
             "wordValue": 0.2
->>>>>>> 0917a071
           },
           "relevance": 0.8,
           "reward": 8.16
@@ -245,49 +126,12 @@
         "url": "https://github.com/ubiquibot/comment-incentives/issues/22#issuecomment-1949642845"
       },
       {
-<<<<<<< HEAD
-        "content": "Can somebody work on generating a new `X25519_PRIVATE_KEY` for the ubiquibot organization? We need to share it for development purposes. 1. Generate a new key 2. Encrypt a new `evmPrivateKeyEncrypted` (no funds!) and add to the org bot config 3. Add the shared test key to the `comment-incentives` readme.  https://github.com/ubiquibot/comment-incentives/pull/21/commits/567419d9688e92edf698f64c697f1a7cafe1d02e _Originally posted by @pavlovcik in https://github.com/ubiquibot/comment-incentives/issues/19#issuecomment-1948876653_",
-=======
         "content": "Can somebody work on generating a new `X25519_PRIVATE_KEY` for the ubiquibot organization? We need to share it for development purposes.\r\n1. Generate a new key\r\n2. Encrypt a new `evmPrivateKeyEncrypted` (no funds!) and add to the org bot config\r\n3. Add the shared test key to the `comment-incentives` readme. \r\nhttps://github.com/ubiquibot/comment-incentives/pull/21/commits/567419d9688e92edf698f64c697f1a7cafe1d02e\r\n_Originally posted by @pavlovcik in https://github.com/ubiquibot/comment-incentives/issues/19#issuecomment-1948876653_",
         "id": 2139000633,
->>>>>>> 0917a071
         "score": {
           "formatting": {
             "content": {
               "code": {
-<<<<<<< HEAD
-                "score": 1,
-                "symbols": {
-                  "\\b\\w+\\b": {
-                    "count": 2,
-                    "multiplier": 0.1
-                  }
-                }
-              },
-              "em": {
-                "score": 0,
-                "symbols": {
-                  "\\b\\w+\\b": {
-                    "count": 15,
-                    "multiplier": 0.1
-                  }
-                }
-              },
-              "p": {
-                "score": 1,
-                "symbols": {
-                  "\\b\\w+\\b": {
-                    "count": 75,
-                    "multiplier": 0.1
-                  }
-                }
-              }
-            },
-            "formattingMultiplier": 1
-          },
-          "relevance": 0.8,
-          "reward": 6.16
-=======
                 "count": 3,
                 "score": 1
               },
@@ -313,36 +157,17 @@
           },
           "relevance": 1,
           "reward": 5.6
->>>>>>> 0917a071
         },
         "type": "ISSUE_SPECIFICATION",
         "url": "https://github.com/ubiquibot/comment-incentives/issues/22"
       },
       {
         "content": "Need to document a private key too",
-<<<<<<< HEAD
-=======
         "id": 1949021356,
->>>>>>> 0917a071
-        "score": {
-          "formatting": {
-            "content": {
-              "p": {
-<<<<<<< HEAD
-                "score": 1,
-                "symbols": {
-                  "\\b\\w+\\b": {
-                    "count": 7,
-                    "multiplier": 0.1
-                  }
-                }
-              }
-            },
-            "formattingMultiplier": 1
-          },
-          "relevance": 0.8,
-          "reward": 0.56
-=======
+        "score": {
+          "formatting": {
+            "content": {
+              "p": {
                 "count": 7,
                 "score": 1
               }
@@ -352,36 +177,17 @@
           },
           "relevance": 1,
           "reward": 0.7
->>>>>>> 0917a071
         },
         "type": "PULL_COLLABORATOR",
         "url": "https://github.com/ubiquibot/comment-incentives/pull/25#issuecomment-1949021356"
       },
       {
         "content": "I was editing this right now but was too slow to push.",
-<<<<<<< HEAD
-=======
         "id": 1949196677,
->>>>>>> 0917a071
-        "score": {
-          "formatting": {
-            "content": {
-              "p": {
-<<<<<<< HEAD
-                "score": 1,
-                "symbols": {
-                  "\\b\\w+\\b": {
-                    "count": 12,
-                    "multiplier": 0.1
-                  }
-                }
-              }
-            },
-            "formattingMultiplier": 1
-          },
-          "relevance": 0.8,
-          "reward": 0.96
-=======
+        "score": {
+          "formatting": {
+            "content": {
+              "p": {
                 "count": 12,
                 "score": 1
               }
@@ -391,55 +197,17 @@
           },
           "relevance": 1,
           "reward": 1.2
->>>>>>> 0917a071
         },
         "type": "PULL_COLLABORATOR",
         "url": "https://github.com/ubiquibot/comment-incentives/pull/25#issuecomment-1949196677"
       },
       {
-<<<<<<< HEAD
-        "content": "I am quoting some code! <task-lists sortable=\"\"> <table class=\"d-block user-select-contain\" data-paste-markdown-skip=\"\">   <tbody class=\"d-block\">     <tr class=\"d-block\">       <td class=\"d-block comment-body markdown-body  js-comment-body\">           <details open=\"\">       <summary>         <b>           <h3 dir=\"auto\">             <a href=\"https://pay.ubq.fi?claim=W3sidHlwZSI6ImVyYzIwLXBlcm1pdCIsInBlcm1pdCI6eyJwZXJtaXR0ZWQiOnsidG9rZW4iOiIweGU5MUQxNTNFMGI0MTUxOEEyQ2U4RGQzRDc5NDRGYTg2MzQ2M2E5N2QiLCJhbW91bnQiOiIyODAwMDAwMDAwMDAwMDAwMDAifSwibm9uY2UiOiIzODYyOTY0MDg5ODkzNzI1MzYwMjc5MjAyNzMxMjA2NzgzMTY0NDI2OTA3NTY2NTIxNzQ0NDkyNjQ1MTA0NTIyODU4Nzk1MjgzMDk0NCIsImRlYWRsaW5lIjoiNTc4OTYwNDQ2MTg2NTgwOTc3MTE3ODU0OTI1MDQzNDM5NTM5MjY2MzQ5OTIzMzI4MjAyODIwMTk3Mjg3OTIwMDM5NTY1NjQ4MTk5NjcifSwidHJhbnNmZXJEZXRhaWxzIjp7InRvIjoiMHgwZkMxYjkwOWJhOTI2NUE4NDZiODJDRjRDRTM1MmZjM2U3RWVCMkVEIiwicmVxdWVzdGVkQW1vdW50IjoiMjgwMDAwMDAwMDAwMDAwMDAwIn0sIm93bmVyIjoiMHg0NENhMTVEYjEwMWZEMWMxOTQ0NjdEYjZBRjBjNjdDNkJiRjRBQjUxIiwic2lnbmF0dXJlIjoiMHhiMzE4MmIwNjJiMDJmMjEwZTIzN2UzODQxMDNmNGE4YTUwMDNjMmYyODhiMDY5Nzg4MTY1ZDkwOWY4ODZmYTMzNTM4MjJlYjA5MGI1ODdjMWFiNWFiOTNjNTVlZDhkOTdiYzM3YzBmZjZlZDJhMWRkM2U1NjQ4M2JlMzk5MWIwNTFjIiwibmV0d29ya0lkIjoxMDB9XQ==\" rel=\"nofollow\">               [ 0.28 WXDAI ]             </a>           </h3>           <h6 dir=\"auto\">             <a class=\"user-mention notranslate\" data-hovercard-type=\"user\" data-hovercard-url=\"/users/gentlementlegen/hovercard\" data-octo-click=\"hovercard-link-click\" data-octo-dimensions=\"link_type:self\" href=\"https://github.com/gentlementlegen\">@gentlementlegen</a>           </h6>         </b>       </summary>       <h6 dir=\"auto\">Contributions Overview</h6>       <table role=\"table\">         <thead>           <tr>             <th>View</th>             <th>Contribution</th>             <th>Count</th>             <th>Reward</th>           </tr>         </thead>         <tbody>                      <tr>             <td>Issue</td>             <td>Specification</td>             <td>1</td>             <td>0.1</td>           </tr>           <tr>             <td>Issue</td>             <td>Comment</td>             <td>7</td>             <td>0.18</td>           </tr>         </tbody>       </table>       <h6 dir=\"auto\">Conversation Incentives</h6>       <table role=\"table\">         <thead>           <tr>             <th>Comment</th>             <th>Formatting</th>             <th>Relevance</th>             <th>Reward</th>           </tr>         </thead>         <tbody>                      <tr>             <td>               <h6 dir=\"auto\">                 <a href=\"https://github.com/Meniole/bot/issues/3\" data-hovercard-type=\"issue\" data-hovercard-url=\"/Meniole/bot/issues/3/hovercard\">issue 2</a>               </h6>             </td>             <td>             <details>               <summary>                 0.2               </summary>               <pre class=\"notranslate\">p:   count: 2   score: 1 </pre>              </details>             </td>             <td>0.5</td>             <td>0.1</td>           </tr>           <tr>             <td>               <h6 dir=\"auto\">                 <a href=\"https://github.com/Meniole/bot/issues/3#issuecomment-2076607863\" data-hovercard-type=\"issue\" data-hovercard-url=\"/Meniole/bot/issues/3/hovercard\">test</a>               </h6>             </td>             <td>             <details>               <summary>                 0.2               </summary>               <pre class=\"notranslate\">p:   count: 1   score: 1 </pre>              </details>             </td>             <td>-</td>             <td>-</td>           </tr>           <tr>             <td>               <h6 dir=\"auto\">                 <a href=\"https://github.com/Meniole/bot/issues/3#issuecomment-2076628437\" data-hovercard-type=\"issue\" data-hovercard-url=\"/Meniole/bot/issues/3/hovercard\">```hey```</a>               </h6>             </td>             <td>             <details>               <summary>                 0.4               </summary>               <pre class=\"notranslate\">p:   count: 1   score: 1 code:   count: 1   score: 1 </pre>              </details>             </td>             <td>-</td>             <td>-</td>           </tr>           <tr>             <td>               <h6 dir=\"auto\">                 <a href=\"https://github.com/Meniole/bot/issues/3#issuecomment-2076628605\" data-hovercard-type=\"issue\" data-hovercard-url=\"/Meniole/bot/issues/3/hovercard\">``` heyo ```</a>               </h6>             </td>             <td>             <details>               <summary>                 0.4               </summary>               <pre class=\"notranslate\">p:   count: 1   score: 1 code:   count: 1   score: 1 </pre>              </details>             </td>             <td>-</td>             <td>-</td>           </tr>           <tr>             <td>               <h6 dir=\"auto\">                 <a href=\"https://github.com/Meniole/bot/issues/3#issuecomment-2076632071\" data-hovercard-type=\"issue\" data-hovercard-url=\"/Meniole/bot/issues/3/hovercard\">gr</a>               </h6>             </td>             <td>             <details>               <summary>                 0.2               </summary>               <pre class=\"notranslate\">p:   count: 1   score: 1 </pre>              </details>             </td>             <td>-</td>             <td>-</td>           </tr>           <tr>             <td>               <h6 dir=\"auto\">                 <a href=\"https://github.com/Meniole/bot/issues/3#issuecomment-2076960228\" data-hovercard-type=\"issue\" data-hovercard-url=\"/Meniole/bot/issues/3/hovercard\">te</a>               </h6>             </td>             <td>             <details>               <summary>                 0.2               </summary>               <pre class=\"notranslate\">p:   count: 1   score: 1 </pre>              </details>             </td>             <td>-</td>             <td>-</td>           </tr>           <tr>             <td>               <h6 dir=\"auto\">                 <a href=\"https://github.com/Meniole/bot/issues/3#issuecomment-2076964178\" data-hovercard-type=\"issue\" data-hovercard-url=\"/Meniole/bot/issues/3/hovercard\">fwe</a>               </h6>             </td>             <td>             <details>               <summary>                 0.2               </summary>               <pre class=\"notranslate\">p:   count: 1   score: 1 </pre>              </details>             </td>             <td>-</td>             <td>-</td>           </tr>           <tr>             <td>               <h6 dir=\"auto\">                 <a href=\"https://github.com/Meniole/bot/issues/3#issuecomment-2076972544\" data-hovercard-type=\"issue\" data-hovercard-url=\"/Meniole/bot/issues/3/hovercard\">te</a>               </h6>             </td>             <td>             <details>               <summary>                 0.2               </summary>               <pre class=\"notranslate\">p:   count: 1   score: 1 </pre>              </details>             </td>             <td>0.9</td>             <td>0.18</td>           </tr>         </tbody>       </table>     </details>       </td>     </tr>   </tbody> </table> </task-lists> [😂](https://emojipedia.org/face-with-tears-of-joy) - elem 1 - elem 2",
-=======
         "content": "I am quoting some code!\r\n<task-lists sortable=\"\">\r\n<table class=\"d-block user-select-contain\" data-paste-markdown-skip=\"\">\r\n  <tbody class=\"d-block\">\r\n    <tr class=\"d-block\">\r\n      <td class=\"d-block comment-body markdown-body  js-comment-body\">\r\n          <details open=\"\">       <summary>         <b>           <h3 dir=\"auto\">             <a href=\"https://pay.ubq.fi?claim=W3sidHlwZSI6ImVyYzIwLXBlcm1pdCIsInBlcm1pdCI6eyJwZXJtaXR0ZWQiOnsidG9rZW4iOiIweGU5MUQxNTNFMGI0MTUxOEEyQ2U4RGQzRDc5NDRGYTg2MzQ2M2E5N2QiLCJhbW91bnQiOiIyODAwMDAwMDAwMDAwMDAwMDAifSwibm9uY2UiOiIzODYyOTY0MDg5ODkzNzI1MzYwMjc5MjAyNzMxMjA2NzgzMTY0NDI2OTA3NTY2NTIxNzQ0NDkyNjQ1MTA0NTIyODU4Nzk1MjgzMDk0NCIsImRlYWRsaW5lIjoiNTc4OTYwNDQ2MTg2NTgwOTc3MTE3ODU0OTI1MDQzNDM5NTM5MjY2MzQ5OTIzMzI4MjAyODIwMTk3Mjg3OTIwMDM5NTY1NjQ4MTk5NjcifSwidHJhbnNmZXJEZXRhaWxzIjp7InRvIjoiMHgwZkMxYjkwOWJhOTI2NUE4NDZiODJDRjRDRTM1MmZjM2U3RWVCMkVEIiwicmVxdWVzdGVkQW1vdW50IjoiMjgwMDAwMDAwMDAwMDAwMDAwIn0sIm93bmVyIjoiMHg0NENhMTVEYjEwMWZEMWMxOTQ0NjdEYjZBRjBjNjdDNkJiRjRBQjUxIiwic2lnbmF0dXJlIjoiMHhiMzE4MmIwNjJiMDJmMjEwZTIzN2UzODQxMDNmNGE4YTUwMDNjMmYyODhiMDY5Nzg4MTY1ZDkwOWY4ODZmYTMzNTM4MjJlYjA5MGI1ODdjMWFiNWFiOTNjNTVlZDhkOTdiYzM3YzBmZjZlZDJhMWRkM2U1NjQ4M2JlMzk5MWIwNTFjIiwibmV0d29ya0lkIjoxMDB9XQ==\" rel=\"nofollow\">               [ 0.28 WXDAI ]             </a>           </h3>           <h6 dir=\"auto\">             <a class=\"user-mention notranslate\" data-hovercard-type=\"user\" data-hovercard-url=\"/users/gentlementlegen/hovercard\" data-octo-click=\"hovercard-link-click\" data-octo-dimensions=\"link_type:self\" href=\"https://github.com/gentlementlegen\">@gentlementlegen</a>           </h6>         </b>       </summary>       <h6 dir=\"auto\">Contributions Overview</h6>       <table role=\"table\">         <thead>           <tr>             <th>View</th>             <th>Contribution</th>             <th>Count</th>             <th>Reward</th>           </tr>         </thead>         <tbody>                      <tr>             <td>Issue</td>             <td>Specification</td>             <td>1</td>             <td>0.1</td>           </tr>           <tr>             <td>Issue</td>             <td>Comment</td>             <td>7</td>             <td>0.18</td>           </tr>         </tbody>       </table>       <h6 dir=\"auto\">Conversation Incentives</h6>       <table role=\"table\">         <thead>           <tr>             <th>Comment</th>             <th>Formatting</th>             <th>Relevance</th>             <th>Reward</th>           </tr>         </thead>         <tbody>                      <tr>             <td>               <h6 dir=\"auto\">                 <a href=\"https://github.com/Meniole/bot/issues/3\" data-hovercard-type=\"issue\" data-hovercard-url=\"/Meniole/bot/issues/3/hovercard\">issue 2</a>               </h6>             </td>             <td>             <details>               <summary>                 0.2               </summary>               <pre class=\"notranslate\">p:\r\n  count: 2\r\n  score: 1\r\n</pre>              </details>             </td>             <td>0.5</td>             <td>0.1</td>           </tr>           <tr>             <td>               <h6 dir=\"auto\">                 <a href=\"https://github.com/Meniole/bot/issues/3#issuecomment-2076607863\" data-hovercard-type=\"issue\" data-hovercard-url=\"/Meniole/bot/issues/3/hovercard\">test</a>               </h6>             </td>             <td>             <details>               <summary>                 0.2               </summary>               <pre class=\"notranslate\">p:\r\n  count: 1\r\n  score: 1\r\n</pre>              </details>             </td>             <td>-</td>             <td>-</td>           </tr>           <tr>             <td>               <h6 dir=\"auto\">                 <a href=\"https://github.com/Meniole/bot/issues/3#issuecomment-2076628437\" data-hovercard-type=\"issue\" data-hovercard-url=\"/Meniole/bot/issues/3/hovercard\">```hey```</a>               </h6>             </td>             <td>             <details>               <summary>                 0.4               </summary>               <pre class=\"notranslate\">p:\r\n  count: 1\r\n  score: 1\r\ncode:\r\n  count: 1\r\n  score: 1\r\n</pre>              </details>             </td>             <td>-</td>             <td>-</td>           </tr>           <tr>             <td>               <h6 dir=\"auto\">                 <a href=\"https://github.com/Meniole/bot/issues/3#issuecomment-2076628605\" data-hovercard-type=\"issue\" data-hovercard-url=\"/Meniole/bot/issues/3/hovercard\">``` heyo ```</a>               </h6>             </td>             <td>             <details>               <summary>                 0.4               </summary>               <pre class=\"notranslate\">p:\r\n  count: 1\r\n  score: 1\r\ncode:\r\n  count: 1\r\n  score: 1\r\n</pre>              </details>             </td>             <td>-</td>             <td>-</td>           </tr>           <tr>             <td>               <h6 dir=\"auto\">                 <a href=\"https://github.com/Meniole/bot/issues/3#issuecomment-2076632071\" data-hovercard-type=\"issue\" data-hovercard-url=\"/Meniole/bot/issues/3/hovercard\">gr</a>               </h6>             </td>             <td>             <details>               <summary>                 0.2               </summary>               <pre class=\"notranslate\">p:\r\n  count: 1\r\n  score: 1\r\n</pre>              </details>             </td>             <td>-</td>             <td>-</td>           </tr>           <tr>             <td>               <h6 dir=\"auto\">                 <a href=\"https://github.com/Meniole/bot/issues/3#issuecomment-2076960228\" data-hovercard-type=\"issue\" data-hovercard-url=\"/Meniole/bot/issues/3/hovercard\">te</a>               </h6>             </td>             <td>             <details>               <summary>                 0.2               </summary>               <pre class=\"notranslate\">p:\r\n  count: 1\r\n  score: 1\r\n</pre>              </details>             </td>             <td>-</td>             <td>-</td>           </tr>           <tr>             <td>               <h6 dir=\"auto\">                 <a href=\"https://github.com/Meniole/bot/issues/3#issuecomment-2076964178\" data-hovercard-type=\"issue\" data-hovercard-url=\"/Meniole/bot/issues/3/hovercard\">fwe</a>               </h6>             </td>             <td>             <details>               <summary>                 0.2               </summary>               <pre class=\"notranslate\">p:\r\n  count: 1\r\n  score: 1\r\n</pre>              </details>             </td>             <td>-</td>             <td>-</td>           </tr>           <tr>             <td>               <h6 dir=\"auto\">                 <a href=\"https://github.com/Meniole/bot/issues/3#issuecomment-2076972544\" data-hovercard-type=\"issue\" data-hovercard-url=\"/Meniole/bot/issues/3/hovercard\">te</a>               </h6>             </td>             <td>             <details>               <summary>                 0.2               </summary>               <pre class=\"notranslate\">p:\r\n  count: 1\r\n  score: 1\r\n</pre>              </details>             </td>             <td>0.9</td>             <td>0.18</td>           </tr>         </tbody>       </table>     </details>\r\n      </td>\r\n    </tr>\r\n  </tbody>\r\n</table>\r\n</task-lists>\r\n[😂](https://emojipedia.org/face-with-tears-of-joy)\r\n- elem 1\r\n- elem 2",
         "id": 1949196678,
->>>>>>> 0917a071
         "score": {
           "formatting": {
             "content": {
               "a": {
-<<<<<<< HEAD
-                "score": 1,
-                "symbols": {
-                  "\\b\\w+\\b": {
-                    "count": 1,
-                    "multiplier": 0.1
-                  }
-                }
-              },
-              "code": {
-                "score": 1,
-                "symbols": {
-                  "\\b\\w+\\b": {
-                    "count": 1,
-                    "multiplier": 0.1
-                  }
-                }
-              },
-              "p": {
-                "score": 1,
-                "symbols": {
-                  "\\b\\w+\\b": {
-                    "count": 645,
-                    "multiplier": 0.1
-                  }
-                }
-              }
-            },
-            "formattingMultiplier": 1
-          },
-          "relevance": 0.8,
-          "reward": 51.76
-=======
                 "count": 1,
                 "score": 1
               },
@@ -465,54 +233,31 @@
           },
           "relevance": 1,
           "reward": 33.3
->>>>>>> 0917a071
         },
         "type": "PULL_COLLABORATOR",
         "url": "https://github.com/ubiquibot/comment-incentives/pull/25#issuecomment-1949196678"
       }
     ],
-<<<<<<< HEAD
-    "evaluationCommentHtml": "<details>       <summary>         <b>           <h3>             <a href=\"https://pay.ubq.fi?claim=W3sidHlwZSI6ImVyYzIwLXBlcm1pdCIsInBlcm1pdCI6eyJwZXJtaXR0ZWQiOnsidG9rZW4iOiIweGU5MUQxNTNFMGI0MTUxOEEyQ2U4RGQzRDc5NDRGYTg2MzQ2M2E5N2QiLCJhbW91bnQiOiI4NzkyMDAwMDAwMDAwMDAwMDAwMCJ9LCJub25jZSI6IjEzOTgwNzc0NDc2OTc2NzY0NTA0ODk5MjU5NjcyODM3NDI0NzU0ODkxMTY5NDMxMDE4MzYyNTI4MjAzMTI5OTY5NTkwODgyMDgxNjEiLCJkZWFkbGluZSI6IjU3ODk2MDQ0NjE4NjU4MDk3NzExNzg1NDkyNTA0MzQzOTUzOTI2NjM0OTkyMzMyODIwMjgyMDE5NzI4NzkyMDAzOTU2NTY0ODE5OTY3In0sInRyYW5zZmVyRGV0YWlscyI6eyJ0byI6IjB4NEQwNzA0ZjQwMEQ1N0JhOTNlRWE4ODc2NUMzRmNEQkQ4MjZkQ0ZjNCIsInJlcXVlc3RlZEFtb3VudCI6Ijg3OTIwMDAwMDAwMDAwMDAwMDAwIn0sIm93bmVyIjoiMHhkOTUzMEYzZmJCRWExMWJlRDAxREMwOUU3OTMxOGYyZjIwMjIzNzE2Iiwic2lnbmF0dXJlIjoiMHg5ODQ5MDE0MmU3ZDAzY2YyZTY1MjAwMTU2MzFiZjdhNjBiNGEyYTcyNmE1Yzc2MDMzYzI1NWJlY2I2YjRhNzg2NDdlMTI3NzI0NjljZmNhNGUyMjk4ZWIxMjcxMzhjYTEwNGNlZTJlNTZmNTVmNTRiZmVkNTY4NmQzZjQxNmUwMTFjIiwibmV0d29ya0lkIjoxMDB9XQ==\" target=\"_blank\" rel=\"noopener\">               [ 87.92 WXDAI ]             </a>           </h3>           <h6>             @0x4007           </h6>         </b>       </summary>       <h6>Contributions Overview</h6>       <table>         <thead>           <tr>             <th>View</th>             <th>Contribution</th>             <th>Count</th>             <th>Reward</th>           </tr>         </thead>         <tbody>                      <tr>             <td>Issue</td>             <td>Specification</td>             <td>1</td>             <td>6.16</td>           </tr>           <tr>             <td>Issue</td>             <td>Comment</td>             <td>6</td>             <td>28.48</td>           </tr>           <tr>             <td>Review</td>             <td>Comment</td>             <td>3</td>             <td>53.28</td>           </tr>         </tbody>       </table>       <h6>Conversation Incentives</h6>       <table>         <thead>           <tr>             <th>Comment</th>             <th>Formatting</th>             <th>Relevance</th>             <th>Reward</th>           </tr>         </thead>         <tbody>                      <tr>             <td>               <h6>                 <a href=\"https://github.com/ubiquibot/comment-incentives/issues/22\" target=\"_blank\" rel=\"noopener\">Can somebody work on generating a new &#96;X25519_PRIVATE_KEY&#9&hellip;</a>               </h6>             </td>             <td>             <details>               <summary>                 7.7               </summary>               <pre>content:&#13;  p:&#13;    symbols:&#13;      \\b\\w+\\b:&#13;        count: 75&#13;        multiplier: 0.1&#13;    score: 1&#13;  code:&#13;    symbols:&#13;      \\b\\w+\\b:&#13;        count: 2&#13;        multiplier: 0.1&#13;    score: 1&#13;  em:&#13;    symbols:&#13;      \\b\\w+\\b:&#13;        count: 15&#13;        multiplier: 0.1&#13;    score: 0&#13;formattingMultiplier: 1&#13;</pre>              </details>             </td>             <td>0.8</td>             <td>6.16</td>           </tr>           <tr>             <td>               <h6>                 <a href=\"https://github.com/ubiquibot/comment-incentives/issues/22#issuecomment-1948930217\" target=\"_blank\" rel=\"noopener\">Link below for conversation context. It was to me. Anyways you n&hellip;</a>               </h6>             </td>             <td>             <details>               <summary>                 4.2               </summary>               <pre>content:&#13;  p:&#13;    symbols:&#13;      \\b\\w+\\b:&#13;        count: 21&#13;        multiplier: 0.2&#13;    score: 1&#13;formattingMultiplier: 1&#13;</pre>              </details>             </td>             <td>0.8</td>             <td>3.36</td>           </tr>           <tr>             <td>               <h6>                 <a href=\"https://github.com/ubiquibot/comment-incentives/issues/22#issuecomment-1949201722\" target=\"_blank\" rel=\"noopener\">In the repository secrets I think I need to change the key to ma&hellip;</a>               </h6>             </td>             <td>             <details>               <summary>                 3.2               </summary>               <pre>content:&#13;  p:&#13;    symbols:&#13;      \\b\\w+\\b:&#13;        count: 16&#13;        multiplier: 0.2&#13;    score: 1&#13;formattingMultiplier: 1&#13;</pre>              </details>             </td>             <td>0.8</td>             <td>2.56</td>           </tr>           <tr>             <td>               <h6>                 <a href=\"https://github.com/ubiquibot/comment-incentives/issues/22#issuecomment-1949203681\" target=\"_blank\" rel=\"noopener\">I just changed it to &#96;627H-BcWbcp_O3YmQGIA6MqgxVsFuplFCA9DK3&hellip;</a>               </h6>             </td>             <td>             <details>               <summary>                 14.6               </summary>               <pre>content:&#13;  p:&#13;    symbols:&#13;      \\b\\w+\\b:&#13;        count: 71&#13;        multiplier: 0.2&#13;    score: 1&#13;  code:&#13;    symbols:&#13;      \\b\\w+\\b:&#13;        count: 2&#13;        multiplier: 0.2&#13;    score: 1&#13;formattingMultiplier: 1&#13;</pre>              </details>             </td>             <td>0.8</td>             <td>11.68</td>           </tr>           <tr>             <td>               <h6>                 <a href=\"https://github.com/ubiquibot/comment-incentives/issues/22#issuecomment-1949633751\" target=\"_blank\" rel=\"noopener\">I don't understand what you mean by this</a>               </h6>             </td>             <td>             <details>               <summary>                 1.8               </summary>               <pre>content:&#13;  p:&#13;    symbols:&#13;      \\b\\w+\\b:&#13;        count: 9&#13;        multiplier: 0.2&#13;    score: 1&#13;formattingMultiplier: 1&#13;</pre>              </details>             </td>             <td>0.8</td>             <td>1.44</td>           </tr>           <tr>             <td>               <h6>                 <a href=\"https://github.com/ubiquibot/comment-incentives/issues/22#issuecomment-1949639054\" target=\"_blank\" rel=\"noopener\">I'll investigate more on my computer later.</a>               </h6>             </td>             <td>             <details>               <summary>                 1.6               </summary>               <pre>content:&#13;  p:&#13;    symbols:&#13;      \\b\\w+\\b:&#13;        count: 8&#13;        multiplier: 0.2&#13;    score: 1&#13;formattingMultiplier: 1&#13;</pre>              </details>             </td>             <td>0.8</td>             <td>1.28</td>           </tr>           <tr>             <td>               <h6>                 <a href=\"https://github.com/ubiquibot/comment-incentives/issues/22#issuecomment-1949642845\" target=\"_blank\" rel=\"noopener\">Will it be an issue if I revert to the commit and secret that I &hellip;</a>               </h6>             </td>             <td>             <details>               <summary>                 10.2               </summary>               <pre>content:&#13;  p:&#13;    symbols:&#13;      \\b\\w+\\b:&#13;        count: 51&#13;        multiplier: 0.2&#13;    score: 1&#13;formattingMultiplier: 1&#13;</pre>              </details>             </td>             <td>0.8</td>             <td>8.16</td>           </tr>           <tr>             <td>               <h6>                 <a href=\"https://github.com/ubiquibot/comment-incentives/pull/25#issuecomment-1949021356\" target=\"_blank\" rel=\"noopener\">Need to document a private key too</a>               </h6>             </td>             <td>             <details>               <summary>                 0.7               </summary>               <pre>content:&#13;  p:&#13;    symbols:&#13;      \\b\\w+\\b:&#13;        count: 7&#13;        multiplier: 0.1&#13;    score: 1&#13;formattingMultiplier: 1&#13;</pre>              </details>             </td>             <td>0.8</td>             <td>0.56</td>           </tr>           <tr>             <td>               <h6>                 <a href=\"https://github.com/ubiquibot/comment-incentives/pull/25#issuecomment-1949196677\" target=\"_blank\" rel=\"noopener\">I was editing this right now but was too slow to push.</a>               </h6>             </td>             <td>             <details>               <summary>                 1.2               </summary>               <pre>content:&#13;  p:&#13;    symbols:&#13;      \\b\\w+\\b:&#13;        count: 12&#13;        multiplier: 0.1&#13;    score: 1&#13;formattingMultiplier: 1&#13;</pre>              </details>             </td>             <td>0.8</td>             <td>0.96</td>           </tr>           <tr>             <td>               <h6>                 <a href=\"https://github.com/ubiquibot/comment-incentives/pull/25#issuecomment-1949196678\" target=\"_blank\" rel=\"noopener\">I am quoting some code! &lt;task-lists sortable=\"\"&gt; &lt;table&hellip;</a>               </h6>             </td>             <td>             <details>               <summary>                 64.7               </summary>               <pre>content:&#13;  p:&#13;    symbols:&#13;      \\b\\w+\\b:&#13;        count: 645&#13;        multiplier: 0.1&#13;    score: 1&#13;  code:&#13;    symbols:&#13;      \\b\\w+\\b:&#13;        count: 1&#13;        multiplier: 0.1&#13;    score: 1&#13;  a:&#13;    symbols:&#13;      \\b\\w+\\b:&#13;        count: 1&#13;        multiplier: 0.1&#13;    score: 1&#13;formattingMultiplier: 1&#13;</pre>              </details>             </td>             <td>0.8</td>             <td>51.76</td>           </tr>         </tbody>       </table>     </details>",
-    "permitUrl": "https://pay.ubq.fi?claim=W3sidHlwZSI6ImVyYzIwLXBlcm1pdCIsInBlcm1pdCI6eyJwZXJtaXR0ZWQiOnsidG9rZW4iOiIweGU5MUQxNTNFMGI0MTUxOEEyQ2U4RGQzRDc5NDRGYTg2MzQ2M2E5N2QiLCJhbW91bnQiOiI4NzkyMDAwMDAwMDAwMDAwMDAwMCJ9LCJub25jZSI6IjEzOTgwNzc0NDc2OTc2NzY0NTA0ODk5MjU5NjcyODM3NDI0NzU0ODkxMTY5NDMxMDE4MzYyNTI4MjAzMTI5OTY5NTkwODgyMDgxNjEiLCJkZWFkbGluZSI6IjU3ODk2MDQ0NjE4NjU4MDk3NzExNzg1NDkyNTA0MzQzOTUzOTI2NjM0OTkyMzMyODIwMjgyMDE5NzI4NzkyMDAzOTU2NTY0ODE5OTY3In0sInRyYW5zZmVyRGV0YWlscyI6eyJ0byI6IjB4NEQwNzA0ZjQwMEQ1N0JhOTNlRWE4ODc2NUMzRmNEQkQ4MjZkQ0ZjNCIsInJlcXVlc3RlZEFtb3VudCI6Ijg3OTIwMDAwMDAwMDAwMDAwMDAwIn0sIm93bmVyIjoiMHhkOTUzMEYzZmJCRWExMWJlRDAxREMwOUU3OTMxOGYyZjIwMjIzNzE2Iiwic2lnbmF0dXJlIjoiMHg5ODQ5MDE0MmU3ZDAzY2YyZTY1MjAwMTU2MzFiZjdhNjBiNGEyYTcyNmE1Yzc2MDMzYzI1NWJlY2I2YjRhNzg2NDdlMTI3NzI0NjljZmNhNGUyMjk4ZWIxMjcxMzhjYTEwNGNlZTJlNTZmNTVmNTRiZmVkNTY4NmQzZjQxNmUwMTFjIiwibmV0d29ya0lkIjoxMDB9XQ==",
-    "total": 87.92,
-=======
     "evaluationCommentHtml": "<details>       <summary>         <b>           <h3>             <a href=\"https://pay.ubq.fi?claim=W3sidHlwZSI6ImVyYzIwLXBlcm1pdCIsInBlcm1pdCI6eyJwZXJtaXR0ZWQiOnsidG9rZW4iOiIweGU5MUQxNTNFMGI0MTUxOEEyQ2U4RGQzRDc5NDRGYTg2MzQ2M2E5N2QiLCJhbW91bnQiOiI2ODAwMDAwMDAwMDAwMDAwMDAwMCJ9LCJub25jZSI6IjEzOTgwNzc0NDc2OTc2NzY0NTA0ODk5MjU5NjcyODM3NDI0NzU0ODkxMTY5NDMxMDE4MzYyNTI4MjAzMTI5OTY5NTkwODgyMDgxNjEiLCJkZWFkbGluZSI6IjU3ODk2MDQ0NjE4NjU4MDk3NzExNzg1NDkyNTA0MzQzOTUzOTI2NjM0OTkyMzMyODIwMjgyMDE5NzI4NzkyMDAzOTU2NTY0ODE5OTY3In0sInRyYW5zZmVyRGV0YWlscyI6eyJ0byI6IjB4NEQwNzA0ZjQwMEQ1N0JhOTNlRWE4ODc2NUMzRmNEQkQ4MjZkQ0ZjNCIsInJlcXVlc3RlZEFtb3VudCI6IjY4MDAwMDAwMDAwMDAwMDAwMDAwIn0sIm93bmVyIjoiMHhkOTUzMEYzZmJCRWExMWJlRDAxREMwOUU3OTMxOGYyZjIwMjIzNzE2Iiwic2lnbmF0dXJlIjoiMHgzM2YxMjhmMmYzN2M4YjMyYTliMjEzNTZlZjkwNTQyNjE4MmQ0MmRhZjMzYzExZWNmZTVlMGM2NjM1ZTAxMzUzNWNmNmRkZWJjZWMzNjc2ODBiYTJjMGZlMWI5MzQxNmMwNDgyMzBiYjIxYmFmNDk0ZTM1MWZjYThkMmY3YTA0YTFiIiwibmV0d29ya0lkIjoxMDB9XQ==\" target=\"_blank\" rel=\"noopener\">               [ 68 WXDAI ]             </a>           </h3>           <h6>             @0x4007           </h6>         </b>       </summary>       <h6>Contributions Overview</h6>       <table>         <thead>           <tr>             <th>View</th>             <th>Contribution</th>             <th>Count</th>             <th>Reward</th>           </tr>         </thead>         <tbody>                      <tr>             <td>Issue</td>             <td>Specification</td>             <td>1</td>             <td>5.6</td>           </tr>           <tr>             <td>Issue</td>             <td>Comment</td>             <td>6</td>             <td>27.2</td>           </tr>           <tr>             <td>Review</td>             <td>Comment</td>             <td>3</td>             <td>35.2</td>           </tr>         </tbody>       </table>       <h6>Conversation Incentives</h6>       <table>         <thead>           <tr>             <th>Comment</th>             <th>Formatting</th>             <th>Relevance</th>             <th>Reward</th>           </tr>         </thead>         <tbody>                      <tr>             <td>               <h6>                 <a href=\"https://github.com/ubiquibot/comment-incentives/issues/22\" target=\"_blank\" rel=\"noopener\">Can somebody work on generating a new &#96;X25519_PRIVATE_KEY&#9&hellip;</a>               </h6>             </td>             <td>             <details>               <summary>                 5.6               </summary>               <pre>content:&#13;  p:&#13;    count: 20&#13;    score: 1&#13;  code:&#13;    count: 3&#13;    score: 1&#13;  ol:&#13;    count: 33&#13;    score: 0&#13;  li:&#13;    count: 33&#13;    score: 1&#13;  em:&#13;    count: 6&#13;    score: 0&#13;wordValue: 0.1&#13;formattingMultiplier: 1&#13;</pre>              </details>             </td>             <td>1</td>             <td>5.6</td>           </tr>           <tr>             <td>               <h6>                 <a href=\"https://github.com/ubiquibot/comment-incentives/issues/22#issuecomment-1948930217\" target=\"_blank\" rel=\"noopener\">Link below for conversation context. It was to me. Anyways you n&hellip;</a>               </h6>             </td>             <td>             <details>               <summary>                 4.2               </summary>               <pre>content:&#13;  p:&#13;    count: 21&#13;    score: 1&#13;wordValue: 0.2&#13;formattingMultiplier: 1&#13;</pre>              </details>             </td>             <td>0.8</td>             <td>3.36</td>           </tr>           <tr>             <td>               <h6>                 <a href=\"https://github.com/ubiquibot/comment-incentives/issues/22#issuecomment-1949201722\" target=\"_blank\" rel=\"noopener\">In the repository secrets I think I need to change the key to ma&hellip;</a>               </h6>             </td>             <td>             <details>               <summary>                 3               </summary>               <pre>content:&#13;  p:&#13;    count: 15&#13;    score: 1&#13;wordValue: 0.2&#13;formattingMultiplier: 1&#13;</pre>              </details>             </td>             <td>0.8</td>             <td>2.4</td>           </tr>           <tr>             <td>               <h6>                 <a href=\"https://github.com/ubiquibot/comment-incentives/issues/22#issuecomment-1949203681\" target=\"_blank\" rel=\"noopener\">I just changed it to &#96;627H-BcWbcp_O3YmQGIA6MqgxVsFuplFCA9DK3&hellip;</a>               </h6>             </td>             <td>             <details>               <summary>                 13.6               </summary>               <pre>content:&#13;  p:&#13;    count: 67&#13;    score: 1&#13;  code:&#13;    count: 1&#13;    score: 1&#13;wordValue: 0.2&#13;formattingMultiplier: 1&#13;</pre>              </details>             </td>             <td>0.8</td>             <td>10.88</td>           </tr>           <tr>             <td>               <h6>                 <a href=\"https://github.com/ubiquibot/comment-incentives/issues/22#issuecomment-1949633751\" target=\"_blank\" rel=\"noopener\">I don't understand what you mean by this</a>               </h6>             </td>             <td>             <details>               <summary>                 1.6               </summary>               <pre>content:&#13;  p:&#13;    count: 8&#13;    score: 1&#13;wordValue: 0.2&#13;formattingMultiplier: 1&#13;</pre>              </details>             </td>             <td>0.8</td>             <td>1.28</td>           </tr>           <tr>             <td>               <h6>                 <a href=\"https://github.com/ubiquibot/comment-incentives/issues/22#issuecomment-1949639054\" target=\"_blank\" rel=\"noopener\">I'll investigate more on my computer later.</a>               </h6>             </td>             <td>             <details>               <summary>                 1.4               </summary>               <pre>content:&#13;  p:&#13;    count: 7&#13;    score: 1&#13;wordValue: 0.2&#13;formattingMultiplier: 1&#13;</pre>              </details>             </td>             <td>0.8</td>             <td>1.12</td>           </tr>           <tr>             <td>               <h6>                 <a href=\"https://github.com/ubiquibot/comment-incentives/issues/22#issuecomment-1949642845\" target=\"_blank\" rel=\"noopener\">Will it be an issue if I revert to the commit and secret that I &hellip;</a>               </h6>             </td>             <td>             <details>               <summary>                 10.2               </summary>               <pre>content:&#13;  p:&#13;    count: 51&#13;    score: 1&#13;wordValue: 0.2&#13;formattingMultiplier: 1&#13;</pre>              </details>             </td>             <td>0.8</td>             <td>8.16</td>           </tr>           <tr>             <td>               <h6>                 <a href=\"https://github.com/ubiquibot/comment-incentives/pull/25#issuecomment-1949021356\" target=\"_blank\" rel=\"noopener\">Need to document a private key too</a>               </h6>             </td>             <td>             <details>               <summary>                 0.7               </summary>               <pre>content:&#13;  p:&#13;    count: 7&#13;    score: 1&#13;wordValue: 0.1&#13;formattingMultiplier: 1&#13;</pre>              </details>             </td>             <td>1</td>             <td>0.7</td>           </tr>           <tr>             <td>               <h6>                 <a href=\"https://github.com/ubiquibot/comment-incentives/pull/25#issuecomment-1949196677\" target=\"_blank\" rel=\"noopener\">I was editing this right now but was too slow to push.</a>               </h6>             </td>             <td>             <details>               <summary>                 1.2               </summary>               <pre>content:&#13;  p:&#13;    count: 12&#13;    score: 1&#13;wordValue: 0.1&#13;formattingMultiplier: 1&#13;</pre>              </details>             </td>             <td>1</td>             <td>1.2</td>           </tr>           <tr>             <td>               <h6>                 <a href=\"https://github.com/ubiquibot/comment-incentives/pull/25#issuecomment-1949196678\" target=\"_blank\" rel=\"noopener\">I am quoting some code! &lt;task-lists sortable=\"\"&gt; &lt;tab&hellip;</a>               </h6>             </td>             <td>             <details>               <summary>                 33.3               </summary>               <pre>content:&#13;  p:&#13;    count: 326&#13;    score: 1&#13;  code:&#13;    count: 2&#13;    score: 1&#13;  a:&#13;    count: 1&#13;    score: 1&#13;  ul:&#13;    count: 4&#13;    score: 0&#13;  li:&#13;    count: 4&#13;    score: 1&#13;wordValue: 0.1&#13;formattingMultiplier: 1&#13;</pre>              </details>             </td>             <td>1</td>             <td>33.3</td>           </tr>         </tbody>       </table>     </details>",
     "permitUrl": "https://pay.ubq.fi?claim=W3sidHlwZSI6ImVyYzIwLXBlcm1pdCIsInBlcm1pdCI6eyJwZXJtaXR0ZWQiOnsidG9rZW4iOiIweGU5MUQxNTNFMGI0MTUxOEEyQ2U4RGQzRDc5NDRGYTg2MzQ2M2E5N2QiLCJhbW91bnQiOiI2ODAwMDAwMDAwMDAwMDAwMDAwMCJ9LCJub25jZSI6IjEzOTgwNzc0NDc2OTc2NzY0NTA0ODk5MjU5NjcyODM3NDI0NzU0ODkxMTY5NDMxMDE4MzYyNTI4MjAzMTI5OTY5NTkwODgyMDgxNjEiLCJkZWFkbGluZSI6IjU3ODk2MDQ0NjE4NjU4MDk3NzExNzg1NDkyNTA0MzQzOTUzOTI2NjM0OTkyMzMyODIwMjgyMDE5NzI4NzkyMDAzOTU2NTY0ODE5OTY3In0sInRyYW5zZmVyRGV0YWlscyI6eyJ0byI6IjB4NEQwNzA0ZjQwMEQ1N0JhOTNlRWE4ODc2NUMzRmNEQkQ4MjZkQ0ZjNCIsInJlcXVlc3RlZEFtb3VudCI6IjY4MDAwMDAwMDAwMDAwMDAwMDAwIn0sIm93bmVyIjoiMHhkOTUzMEYzZmJCRWExMWJlRDAxREMwOUU3OTMxOGYyZjIwMjIzNzE2Iiwic2lnbmF0dXJlIjoiMHgzM2YxMjhmMmYzN2M4YjMyYTliMjEzNTZlZjkwNTQyNjE4MmQ0MmRhZjMzYzExZWNmZTVlMGM2NjM1ZTAxMzUzNWNmNmRkZWJjZWMzNjc2ODBiYTJjMGZlMWI5MzQxNmMwNDgyMzBiYjIxYmFmNDk0ZTM1MWZjYThkMmY3YTA0YTFiIiwibmV0d29ya0lkIjoxMDB9XQ==",
     "total": 68,
->>>>>>> 0917a071
     "userId": 4975670
   },
   "gitcoindev": {
     "comments": [
       {
         "content": "@molecula451 I tried to override X25519_PRIVATE_KEY but it did not help. It seems that https://github.com/ubiquibot/production/blob/1937a6ba75588f51d1bf07fed1f6384f79090465/.github/ubiquibot-config.yml#L2 takes precedence over https://github.com/ubiquibot/comment-incentives/blob/main/.github/ubiquibot-config.yml#L2 (I see the first one in logs).",
-<<<<<<< HEAD
-=======
         "id": 1949333227,
->>>>>>> 0917a071
-        "score": {
-          "formatting": {
-            "content": {
-              "p": {
-<<<<<<< HEAD
-                "score": 1,
-                "symbols": {
-                  "\\b\\w+\\b": {
-                    "count": 49,
-                    "multiplier": 0
-                  }
-                }
-              }
-            },
-            "formattingMultiplier": 0
-=======
+        "score": {
+          "formatting": {
+            "content": {
+              "p": {
                 "count": 26,
                 "score": 1
               }
             },
             "formattingMultiplier": 0,
             "wordValue": 0
->>>>>>> 0917a071
           },
           "relevance": 0.8,
           "reward": 0
@@ -521,35 +266,18 @@
         "url": "https://github.com/ubiquibot/comment-incentives/issues/22#issuecomment-1949333227"
       },
       {
-<<<<<<< HEAD
-        "content": "The new evmPrivateKeyEncrypted generated for address 0x3a2E44e10AbEf5CB4a6E492c5ba93d30068d2D95 (no funds). Resolves: https://github.com/ubiquibot/comment-incentives/issues/22",
-=======
         "content": "The new evmPrivateKeyEncrypted generated for address 0x3a2E44e10AbEf5CB4a6E492c5ba93d30068d2D95 (no funds).\r\nResolves: https://github.com/ubiquibot/comment-incentives/issues/22",
         "id": 1730006888,
->>>>>>> 0917a071
-        "score": {
-          "formatting": {
-            "content": {
-              "p": {
-<<<<<<< HEAD
-                "score": 1,
-                "symbols": {
-                  "\\b\\w+\\b": {
-                    "count": 18,
-                    "multiplier": 0
-                  }
-                }
-              }
-            },
-            "formattingMultiplier": 0
-=======
+        "score": {
+          "formatting": {
+            "content": {
+              "p": {
                 "count": 11,
                 "score": 1
               }
             },
             "formattingMultiplier": 0,
             "wordValue": 0
->>>>>>> 0917a071
           },
           "relevance": 0.8,
           "reward": 0
@@ -559,29 +287,11 @@
       },
       {
         "content": "@pavlovcik @molecula451 please check now again, I added to docs.",
-<<<<<<< HEAD
-=======
         "id": 1949044575,
->>>>>>> 0917a071
-        "score": {
-          "formatting": {
-            "content": {
-              "p": {
-<<<<<<< HEAD
-                "score": 1,
-                "symbols": {
-                  "\\b\\w+\\b": {
-                    "count": 10,
-                    "multiplier": 0.2
-                  }
-                }
-              }
-            },
-            "formattingMultiplier": 2
-          },
-          "relevance": 0.8,
-          "reward": 3.2
-=======
+        "score": {
+          "formatting": {
+            "content": {
+              "p": {
                 "count": 10,
                 "score": 1
               }
@@ -591,36 +301,17 @@
           },
           "relevance": 1,
           "reward": 4
->>>>>>> 0917a071
         },
         "type": "PULL_AUTHOR",
         "url": "https://github.com/ubiquibot/comment-incentives/pull/25#issuecomment-1949044575"
       },
       {
         "content": "No way, full details are available in plain sight, only for test in production purposes",
-<<<<<<< HEAD
-=======
         "id": 1949046925,
->>>>>>> 0917a071
-        "score": {
-          "formatting": {
-            "content": {
-              "p": {
-<<<<<<< HEAD
-                "score": 1,
-                "symbols": {
-                  "\\b\\w+\\b": {
-                    "count": 15,
-                    "multiplier": 0.2
-                  }
-                }
-              }
-            },
-            "formattingMultiplier": 2
-          },
-          "relevance": 0.8,
-          "reward": 4.8
-=======
+        "score": {
+          "formatting": {
+            "content": {
+              "p": {
                 "count": 15,
                 "score": 1
               }
@@ -630,64 +321,29 @@
           },
           "relevance": 1,
           "reward": 6
->>>>>>> 0917a071
         },
         "type": "PULL_AUTHOR",
         "url": "https://github.com/ubiquibot/comment-incentives/pull/25#issuecomment-1949046925"
       }
     ],
-<<<<<<< HEAD
-    "evaluationCommentHtml": "<details>       <summary>         <b>           <h3>             <a href=\"https://pay.ubq.fi?claim=W3sidHlwZSI6ImVyYzIwLXBlcm1pdCIsInBlcm1pdCI6eyJwZXJtaXR0ZWQiOnsidG9rZW4iOiIweGU5MUQxNTNFMGI0MTUxOEEyQ2U4RGQzRDc5NDRGYTg2MzQ2M2E5N2QiLCJhbW91bnQiOiI0NTUwMDAwMDAwMDAwMDAwMDAwMCJ9LCJub25jZSI6IjEwODAwNTI0OTcwODY5MDEwODU1NTU2MTA2MzI5OTM1MDQ1MTQwNTQ2NDU1MDc5NDkxNzkwNzI0NjYzNjk1OTk5MTMyMjMxMTU3Nzc2NiIsImRlYWRsaW5lIjoiNTc4OTYwNDQ2MTg2NTgwOTc3MTE3ODU0OTI1MDQzNDM5NTM5MjY2MzQ5OTIzMzI4MjAyODIwMTk3Mjg3OTIwMDM5NTY1NjQ4MTk5NjcifSwidHJhbnNmZXJEZXRhaWxzIjp7InRvIjoiMHg0RDA3MDRmNDAwRDU3QmE5M2VFYTg4NzY1QzNGY0RCRDgyNmRDRmM0IiwicmVxdWVzdGVkQW1vdW50IjoiNDU1MDAwMDAwMDAwMDAwMDAwMDAifSwib3duZXIiOiIweGQ5NTMwRjNmYkJFYTExYmVEMDFEQzA5RTc5MzE4ZjJmMjAyMjM3MTYiLCJzaWduYXR1cmUiOiIweGRhNTE4NTRhMjkzYmU4MTcxMzAzNTVkMzQ2ZGQwMmJiYzIzNjFlMTRhMjExZTY1N2JlNmVjZjNkNGRhNDcyMzE2Mzg1Mzk0Mjk1ZmQ0N2VlNDUzMGMxNTk4NzA1ODliYTI1OWVlMGI2MmRiNWEyNTZkY2Q0NWNmYTk2MzAxYTE4MWMiLCJuZXR3b3JrSWQiOjEwMH1d\" target=\"_blank\" rel=\"noopener\">               [ 45.5 WXDAI ]             </a>           </h3>           <h6>             @gitcoindev           </h6>         </b>       </summary>       <h6>Contributions Overview</h6>       <table>         <thead>           <tr>             <th>View</th>             <th>Contribution</th>             <th>Count</th>             <th>Reward</th>           </tr>         </thead>         <tbody>                      <tr>             <td>Issue</td>             <td>Task</td>             <td>1</td>             <td>37.5</td>           </tr>           <tr>             <td>Issue</td>             <td>Comment</td>             <td>1</td>             <td>0</td>           </tr>           <tr>             <td>Review</td>             <td>Comment</td>             <td>3</td>             <td>8</td>           </tr>         </tbody>       </table>       <h6>Conversation Incentives</h6>       <table>         <thead>           <tr>             <th>Comment</th>             <th>Formatting</th>             <th>Relevance</th>             <th>Reward</th>           </tr>         </thead>         <tbody>                      <tr>             <td>               <h6>                 <a href=\"https://github.com/ubiquibot/comment-incentives/issues/22#issuecomment-1949333227\" target=\"_blank\" rel=\"noopener\">@molecula451 I tried to override X25519_PRIVATE_KEY but it did n&hellip;</a>               </h6>             </td>             <td>             <details>               <summary>                 0               </summary>               <pre>content:&#13;  p:&#13;    symbols:&#13;      \\b\\w+\\b:&#13;        count: 49&#13;        multiplier: 0&#13;    score: 1&#13;formattingMultiplier: 0&#13;</pre>              </details>             </td>             <td>0.8</td>             <td>-</td>           </tr>           <tr>             <td>               <h6>                 <a href=\"https://github.com/ubiquibot/comment-incentives/pull/25\" target=\"_blank\" rel=\"noopener\">The new evmPrivateKeyEncrypted generated for address 0x3a2E44e10&hellip;</a>               </h6>             </td>             <td>             <details>               <summary>                 0               </summary>               <pre>content:&#13;  p:&#13;    symbols:&#13;      \\b\\w+\\b:&#13;        count: 18&#13;        multiplier: 0&#13;    score: 1&#13;formattingMultiplier: 0&#13;</pre>              </details>             </td>             <td>0.8</td>             <td>-</td>           </tr>           <tr>             <td>               <h6>                 <a href=\"https://github.com/ubiquibot/comment-incentives/pull/25#issuecomment-1949044575\" target=\"_blank\" rel=\"noopener\">@pavlovcik @molecula451 please check now again, I added to docs.</a>               </h6>             </td>             <td>             <details>               <summary>                 4               </summary>               <pre>content:&#13;  p:&#13;    symbols:&#13;      \\b\\w+\\b:&#13;        count: 10&#13;        multiplier: 0.2&#13;    score: 1&#13;formattingMultiplier: 2&#13;</pre>              </details>             </td>             <td>0.8</td>             <td>3.2</td>           </tr>           <tr>             <td>               <h6>                 <a href=\"https://github.com/ubiquibot/comment-incentives/pull/25#issuecomment-1949046925\" target=\"_blank\" rel=\"noopener\">No way, full details are available in plain sight, only for test&hellip;</a>               </h6>             </td>             <td>             <details>               <summary>                 6               </summary>               <pre>content:&#13;  p:&#13;    symbols:&#13;      \\b\\w+\\b:&#13;        count: 15&#13;        multiplier: 0.2&#13;    score: 1&#13;formattingMultiplier: 2&#13;</pre>              </details>             </td>             <td>0.8</td>             <td>4.8</td>           </tr>         </tbody>       </table>     </details>",
-    "permitUrl": "https://pay.ubq.fi?claim=W3sidHlwZSI6ImVyYzIwLXBlcm1pdCIsInBlcm1pdCI6eyJwZXJtaXR0ZWQiOnsidG9rZW4iOiIweGU5MUQxNTNFMGI0MTUxOEEyQ2U4RGQzRDc5NDRGYTg2MzQ2M2E5N2QiLCJhbW91bnQiOiI0NTUwMDAwMDAwMDAwMDAwMDAwMCJ9LCJub25jZSI6IjEwODAwNTI0OTcwODY5MDEwODU1NTU2MTA2MzI5OTM1MDQ1MTQwNTQ2NDU1MDc5NDkxNzkwNzI0NjYzNjk1OTk5MTMyMjMxMTU3Nzc2NiIsImRlYWRsaW5lIjoiNTc4OTYwNDQ2MTg2NTgwOTc3MTE3ODU0OTI1MDQzNDM5NTM5MjY2MzQ5OTIzMzI4MjAyODIwMTk3Mjg3OTIwMDM5NTY1NjQ4MTk5NjcifSwidHJhbnNmZXJEZXRhaWxzIjp7InRvIjoiMHg0RDA3MDRmNDAwRDU3QmE5M2VFYTg4NzY1QzNGY0RCRDgyNmRDRmM0IiwicmVxdWVzdGVkQW1vdW50IjoiNDU1MDAwMDAwMDAwMDAwMDAwMDAifSwib3duZXIiOiIweGQ5NTMwRjNmYkJFYTExYmVEMDFEQzA5RTc5MzE4ZjJmMjAyMjM3MTYiLCJzaWduYXR1cmUiOiIweGRhNTE4NTRhMjkzYmU4MTcxMzAzNTVkMzQ2ZGQwMmJiYzIzNjFlMTRhMjExZTY1N2JlNmVjZjNkNGRhNDcyMzE2Mzg1Mzk0Mjk1ZmQ0N2VlNDUzMGMxNTk4NzA1ODliYTI1OWVlMGI2MmRiNWEyNTZkY2Q0NWNmYTk2MzAxYTE4MWMiLCJuZXR3b3JrSWQiOjEwMH1d",
-=======
     "evaluationCommentHtml": "<details>       <summary>         <b>           <h3>             <a href=\"https://pay.ubq.fi?claim=W3sidHlwZSI6ImVyYzIwLXBlcm1pdCIsInBlcm1pdCI6eyJwZXJtaXR0ZWQiOnsidG9rZW4iOiIweGU5MUQxNTNFMGI0MTUxOEEyQ2U4RGQzRDc5NDRGYTg2MzQ2M2E5N2QiLCJhbW91bnQiOiI0NzUwMDAwMDAwMDAwMDAwMDAwMCJ9LCJub25jZSI6IjEwODAwNTI0OTcwODY5MDEwODU1NTU2MTA2MzI5OTM1MDQ1MTQwNTQ2NDU1MDc5NDkxNzkwNzI0NjYzNjk1OTk5MTMyMjMxMTU3Nzc2NiIsImRlYWRsaW5lIjoiNTc4OTYwNDQ2MTg2NTgwOTc3MTE3ODU0OTI1MDQzNDM5NTM5MjY2MzQ5OTIzMzI4MjAyODIwMTk3Mjg3OTIwMDM5NTY1NjQ4MTk5NjcifSwidHJhbnNmZXJEZXRhaWxzIjp7InRvIjoiMHg0RDA3MDRmNDAwRDU3QmE5M2VFYTg4NzY1QzNGY0RCRDgyNmRDRmM0IiwicmVxdWVzdGVkQW1vdW50IjoiNDc1MDAwMDAwMDAwMDAwMDAwMDAifSwib3duZXIiOiIweGQ5NTMwRjNmYkJFYTExYmVEMDFEQzA5RTc5MzE4ZjJmMjAyMjM3MTYiLCJzaWduYXR1cmUiOiIweDU2N2I4YmE0ZmU2NTk2ZGM4ZDBkYmVkYzk0MmEyMWQ2Y2FjMzBhMmFiZDBjODMyODRiMGUyNGNkOGEwOTA3YmMwYjA0MGU1YmVlOGViMDhmMDVkZjU0M2JhMmUzODI5YmE4YTU0ZTQ1Y2YyNjk2NDk1MzczMDAwZTM1NmFmMzlkMWIiLCJuZXR3b3JrSWQiOjEwMH1d\" target=\"_blank\" rel=\"noopener\">               [ 47.5 WXDAI ]             </a>           </h3>           <h6>             @gitcoindev           </h6>         </b>       </summary>       <h6>Contributions Overview</h6>       <table>         <thead>           <tr>             <th>View</th>             <th>Contribution</th>             <th>Count</th>             <th>Reward</th>           </tr>         </thead>         <tbody>                      <tr>             <td>Issue</td>             <td>Task</td>             <td>1</td>             <td>37.5</td>           </tr>           <tr>             <td>Issue</td>             <td>Comment</td>             <td>1</td>             <td>0</td>           </tr>           <tr>             <td>Review</td>             <td>Comment</td>             <td>3</td>             <td>10</td>           </tr>         </tbody>       </table>       <h6>Conversation Incentives</h6>       <table>         <thead>           <tr>             <th>Comment</th>             <th>Formatting</th>             <th>Relevance</th>             <th>Reward</th>           </tr>         </thead>         <tbody>                      <tr>             <td>               <h6>                 <a href=\"https://github.com/ubiquibot/comment-incentives/issues/22#issuecomment-1949333227\" target=\"_blank\" rel=\"noopener\">@molecula451 I tried to override X25519_PRIVATE_KEY but it did n&hellip;</a>               </h6>             </td>             <td>             <details>               <summary>                 0               </summary>               <pre>content:&#13;  p:&#13;    count: 26&#13;    score: 1&#13;wordValue: 0&#13;formattingMultiplier: 0&#13;</pre>              </details>             </td>             <td>0.8</td>             <td>-</td>           </tr>           <tr>             <td>               <h6>                 <a href=\"https://github.com/ubiquibot/comment-incentives/pull/25\" target=\"_blank\" rel=\"noopener\">The new evmPrivateKeyEncrypted generated for address 0x3a2E44e10&hellip;</a>               </h6>             </td>             <td>             <details>               <summary>                 0               </summary>               <pre>content:&#13;  p:&#13;    count: 11&#13;    score: 1&#13;wordValue: 0&#13;formattingMultiplier: 0&#13;</pre>              </details>             </td>             <td>0.8</td>             <td>-</td>           </tr>           <tr>             <td>               <h6>                 <a href=\"https://github.com/ubiquibot/comment-incentives/pull/25#issuecomment-1949044575\" target=\"_blank\" rel=\"noopener\">@pavlovcik @molecula451 please check now again, I added to docs.</a>               </h6>             </td>             <td>             <details>               <summary>                 4               </summary>               <pre>content:&#13;  p:&#13;    count: 10&#13;    score: 1&#13;wordValue: 0.2&#13;formattingMultiplier: 2&#13;</pre>              </details>             </td>             <td>1</td>             <td>4</td>           </tr>           <tr>             <td>               <h6>                 <a href=\"https://github.com/ubiquibot/comment-incentives/pull/25#issuecomment-1949046925\" target=\"_blank\" rel=\"noopener\">No way, full details are available in plain sight, only for test&hellip;</a>               </h6>             </td>             <td>             <details>               <summary>                 6               </summary>               <pre>content:&#13;  p:&#13;    count: 15&#13;    score: 1&#13;wordValue: 0.2&#13;formattingMultiplier: 2&#13;</pre>              </details>             </td>             <td>1</td>             <td>6</td>           </tr>         </tbody>       </table>     </details>",
     "permitUrl": "https://pay.ubq.fi?claim=W3sidHlwZSI6ImVyYzIwLXBlcm1pdCIsInBlcm1pdCI6eyJwZXJtaXR0ZWQiOnsidG9rZW4iOiIweGU5MUQxNTNFMGI0MTUxOEEyQ2U4RGQzRDc5NDRGYTg2MzQ2M2E5N2QiLCJhbW91bnQiOiI0NzUwMDAwMDAwMDAwMDAwMDAwMCJ9LCJub25jZSI6IjEwODAwNTI0OTcwODY5MDEwODU1NTU2MTA2MzI5OTM1MDQ1MTQwNTQ2NDU1MDc5NDkxNzkwNzI0NjYzNjk1OTk5MTMyMjMxMTU3Nzc2NiIsImRlYWRsaW5lIjoiNTc4OTYwNDQ2MTg2NTgwOTc3MTE3ODU0OTI1MDQzNDM5NTM5MjY2MzQ5OTIzMzI4MjAyODIwMTk3Mjg3OTIwMDM5NTY1NjQ4MTk5NjcifSwidHJhbnNmZXJEZXRhaWxzIjp7InRvIjoiMHg0RDA3MDRmNDAwRDU3QmE5M2VFYTg4NzY1QzNGY0RCRDgyNmRDRmM0IiwicmVxdWVzdGVkQW1vdW50IjoiNDc1MDAwMDAwMDAwMDAwMDAwMDAifSwib3duZXIiOiIweGQ5NTMwRjNmYkJFYTExYmVEMDFEQzA5RTc5MzE4ZjJmMjAyMjM3MTYiLCJzaWduYXR1cmUiOiIweDU2N2I4YmE0ZmU2NTk2ZGM4ZDBkYmVkYzk0MmEyMWQ2Y2FjMzBhMmFiZDBjODMyODRiMGUyNGNkOGEwOTA3YmMwYjA0MGU1YmVlOGViMDhmMDVkZjU0M2JhMmUzODI5YmE4YTU0ZTQ1Y2YyNjk2NDk1MzczMDAwZTM1NmFmMzlkMWIiLCJuZXR3b3JrSWQiOjEwMH1d",
->>>>>>> 0917a071
     "task": {
       "multiplier": 1,
       "reward": 37.5
     },
-<<<<<<< HEAD
-    "total": 45.5,
-=======
     "total": 47.5,
->>>>>>> 0917a071
     "userId": 88761781
   },
   "molecula451": {
     "comments": [
       {
-<<<<<<< HEAD
-        "content": "pavlovcik i think we need to update a bit the readme ![image_2024-02-16_131036879](https://github.com/ubiquibot/comment-incentives/assets/41552663/41516d66-4666-47d7-9efe-517fb26293dd)   dm what to whom?",
-=======
         "content": "pavlovcik i think we need to update a bit the readme\r\n![image_2024-02-16_131036879](https://github.com/ubiquibot/comment-incentives/assets/41552663/41516d66-4666-47d7-9efe-517fb26293dd)\r\ndm what to whom?",
         "id": 1948916343,
->>>>>>> 0917a071
         "score": {
           "formatting": {
             "content": {
               "img": {
-<<<<<<< HEAD
-                "score": 0,
-                "symbols": {
-                  "\\b\\w+\\b": {
-                    "count": 1,
-                    "multiplier": 0.1
-                  }
-                }
-              },
-              "p": {
-                "score": 1,
-                "symbols": {
-                  "\\b\\w+\\b": {
-                    "count": 15,
-                    "multiplier": 0.1
-                  }
-                }
-              }
-            },
-            "formattingMultiplier": 0.25
-=======
                 "count": 1,
                 "score": 0
               },
@@ -698,7 +354,6 @@
             },
             "formattingMultiplier": 0.25,
             "wordValue": 0.1
->>>>>>> 0917a071
           },
           "relevance": 0.8,
           "reward": 0.3
@@ -708,33 +363,17 @@
       },
       {
         "content": "let us know when done",
-<<<<<<< HEAD
-=======
         "id": 1948989989,
->>>>>>> 0917a071
-        "score": {
-          "formatting": {
-            "content": {
-              "p": {
-<<<<<<< HEAD
-                "score": 1,
-                "symbols": {
-                  "\\b\\w+\\b": {
-                    "count": 5,
-                    "multiplier": 0.1
-                  }
-                }
-              }
-            },
-            "formattingMultiplier": 0.25
-=======
+        "score": {
+          "formatting": {
+            "content": {
+              "p": {
                 "count": 5,
                 "score": 1
               }
             },
             "formattingMultiplier": 0.25,
             "wordValue": 0.1
->>>>>>> 0917a071
           },
           "relevance": 0.8,
           "reward": 0.1
@@ -744,29 +383,11 @@
       },
       {
         "content": "https://github.com/ubiquibot/comment-incentives/actions/runs/7935268560 invalid input sounds unexpected @gitcoindev ??",
-<<<<<<< HEAD
-=======
         "id": 1949195772,
->>>>>>> 0917a071
-        "score": {
-          "formatting": {
-            "content": {
-              "p": {
-<<<<<<< HEAD
-                "score": 1,
-                "symbols": {
-                  "\\b\\w+\\b": {
-                    "count": 14,
-                    "multiplier": 0.1
-                  }
-                }
-              }
-            },
-            "formattingMultiplier": 0.25
-          },
-          "relevance": 0.8,
-          "reward": 0.28
-=======
+        "score": {
+          "formatting": {
+            "content": {
+              "p": {
                 "count": 7,
                 "score": 1
               }
@@ -776,40 +397,23 @@
           },
           "relevance": 0.8,
           "reward": 0.14
->>>>>>> 0917a071
         },
         "type": "ISSUE_CONTRIBUTOR",
         "url": "https://github.com/ubiquibot/comment-incentives/issues/22#issuecomment-1949195772"
       },
       {
         "content": "@pavlovcik permitted with hard debug (tho no funds in the private key)",
-<<<<<<< HEAD
-=======
         "id": 1949564869,
->>>>>>> 0917a071
-        "score": {
-          "formatting": {
-            "content": {
-              "p": {
-<<<<<<< HEAD
-                "score": 1,
-                "symbols": {
-                  "\\b\\w+\\b": {
-                    "count": 12,
-                    "multiplier": 0.1
-                  }
-                }
-              }
-            },
-            "formattingMultiplier": 0.25
-=======
+        "score": {
+          "formatting": {
+            "content": {
+              "p": {
                 "count": 12,
                 "score": 1
               }
             },
             "formattingMultiplier": 0.25,
             "wordValue": 0.1
->>>>>>> 0917a071
           },
           "relevance": 0.8,
           "reward": 0.24
@@ -819,29 +423,11 @@
       },
       {
         "content": "pavlovcik i re-generated the X25519 to trigger the permit, what you don't understand? using a private key i own, but also did many commits to reach the root cause",
-<<<<<<< HEAD
-=======
         "id": 1949635137,
->>>>>>> 0917a071
-        "score": {
-          "formatting": {
-            "content": {
-              "p": {
-<<<<<<< HEAD
-                "score": 1,
-                "symbols": {
-                  "\\b\\w+\\b": {
-                    "count": 31,
-                    "multiplier": 0.1
-                  }
-                }
-              }
-            },
-            "formattingMultiplier": 0.25
-          },
-          "relevance": 0.8,
-          "reward": 0.62
-=======
+        "score": {
+          "formatting": {
+            "content": {
+              "p": {
                 "count": 29,
                 "score": 1
               }
@@ -851,40 +437,23 @@
           },
           "relevance": 0.8,
           "reward": 0.58
->>>>>>> 0917a071
         },
         "type": "ISSUE_CONTRIBUTOR",
         "url": "https://github.com/ubiquibot/comment-incentives/issues/22#issuecomment-1949635137"
       },
       {
         "content": "sure thing",
-<<<<<<< HEAD
-=======
         "id": 1949639196,
->>>>>>> 0917a071
-        "score": {
-          "formatting": {
-            "content": {
-              "p": {
-<<<<<<< HEAD
-                "score": 1,
-                "symbols": {
-                  "\\b\\w+\\b": {
-                    "count": 2,
-                    "multiplier": 0.1
-                  }
-                }
-              }
-            },
-            "formattingMultiplier": 0.25
-=======
+        "score": {
+          "formatting": {
+            "content": {
+              "p": {
                 "count": 2,
                 "score": 1
               }
             },
             "formattingMultiplier": 0.25,
             "wordValue": 0.1
->>>>>>> 0917a071
           },
           "relevance": 0.8,
           "reward": 0.04
@@ -894,29 +463,11 @@
       },
       {
         "content": "indeed",
-<<<<<<< HEAD
-=======
         "id": 1949038563,
->>>>>>> 0917a071
-        "score": {
-          "formatting": {
-            "content": {
-              "p": {
-<<<<<<< HEAD
-                "score": 1,
-                "symbols": {
-                  "\\b\\w+\\b": {
-                    "count": 1,
-                    "multiplier": 0.1
-                  }
-                }
-              }
-            },
-            "formattingMultiplier": 0.25
-          },
-          "relevance": 0.8,
-          "reward": 0.02
-=======
+        "score": {
+          "formatting": {
+            "content": {
+              "p": {
                 "count": 1,
                 "score": 1
               }
@@ -926,36 +477,17 @@
           },
           "relevance": 1,
           "reward": 0.025
->>>>>>> 0917a071
         },
         "type": "PULL_CONTRIBUTOR",
         "url": "https://github.com/ubiquibot/comment-incentives/pull/25#issuecomment-1949038563"
       },
       {
         "content": "go to go pavlovick, we'll be using this one for test only or test in production (lmao) ?",
-<<<<<<< HEAD
-=======
         "id": 1949044855,
->>>>>>> 0917a071
-        "score": {
-          "formatting": {
-            "content": {
-              "p": {
-<<<<<<< HEAD
-                "score": 1,
-                "symbols": {
-                  "\\b\\w+\\b": {
-                    "count": 18,
-                    "multiplier": 0.1
-                  }
-                }
-              }
-            },
-            "formattingMultiplier": 0.25
-          },
-          "relevance": 0.8,
-          "reward": 0.36
-=======
+        "score": {
+          "formatting": {
+            "content": {
+              "p": {
                 "count": 18,
                 "score": 1
               }
@@ -965,21 +497,14 @@
           },
           "relevance": 1,
           "reward": 0.45
->>>>>>> 0917a071
         },
         "type": "PULL_CONTRIBUTOR",
         "url": "https://github.com/ubiquibot/comment-incentives/pull/25#issuecomment-1949044855"
       }
     ],
-<<<<<<< HEAD
-    "evaluationCommentHtml": "<details>       <summary>         <b>           <h3>             <a href=\"https://pay.ubq.fi?claim=W3sidHlwZSI6ImVyYzIwLXBlcm1pdCIsInBlcm1pdCI6eyJwZXJtaXR0ZWQiOnsidG9rZW4iOiIweGU5MUQxNTNFMGI0MTUxOEEyQ2U4RGQzRDc5NDRGYTg2MzQ2M2E5N2QiLCJhbW91bnQiOiIxOTYwMDAwMDAwMDAwMDAwMDAwIn0sIm5vbmNlIjoiNTI3ODUzNTAyNjczOTk4MzczNzk3NzMyNTIzMjczMjE4NDgwMzIwMjAyMzk4MjQ4NjYyMDQ3Mjc0NTUzMTcwMTIzMDk3NjYwMDQ2OTciLCJkZWFkbGluZSI6IjU3ODk2MDQ0NjE4NjU4MDk3NzExNzg1NDkyNTA0MzQzOTUzOTI2NjM0OTkyMzMyODIwMjgyMDE5NzI4NzkyMDAzOTU2NTY0ODE5OTY3In0sInRyYW5zZmVyRGV0YWlscyI6eyJ0byI6IjB4NEQwNzA0ZjQwMEQ1N0JhOTNlRWE4ODc2NUMzRmNEQkQ4MjZkQ0ZjNCIsInJlcXVlc3RlZEFtb3VudCI6IjE5NjAwMDAwMDAwMDAwMDAwMDAifSwib3duZXIiOiIweGQ5NTMwRjNmYkJFYTExYmVEMDFEQzA5RTc5MzE4ZjJmMjAyMjM3MTYiLCJzaWduYXR1cmUiOiIweDNkYzhmNjEzMjY2NzA4MjhmYWUzMTdiNTFkOTA0YjhhMmYzYzAxMjVmOGFkNjQyNjgzZjcyODA4NmU5M2Y2NzgyNGZmZDgxZGYwMjZlNjc4OWYwOWI2YzBlMDI1ZDIzYWU3ZTY3N2Y0M2JlOGUwMTA3MTVhYjdkMzE2MTg3NWIwMWMiLCJuZXR3b3JrSWQiOjEwMH1d\" target=\"_blank\" rel=\"noopener\">               [ 1.96 WXDAI ]             </a>           </h3>           <h6>             @molecula451           </h6>         </b>       </summary>       <h6>Contributions Overview</h6>       <table>         <thead>           <tr>             <th>View</th>             <th>Contribution</th>             <th>Count</th>             <th>Reward</th>           </tr>         </thead>         <tbody>                      <tr>             <td>Issue</td>             <td>Comment</td>             <td>6</td>             <td>1.58</td>           </tr>           <tr>             <td>Review</td>             <td>Comment</td>             <td>2</td>             <td>0.38</td>           </tr>         </tbody>       </table>       <h6>Conversation Incentives</h6>       <table>         <thead>           <tr>             <th>Comment</th>             <th>Formatting</th>             <th>Relevance</th>             <th>Reward</th>           </tr>         </thead>         <tbody>                      <tr>             <td>               <h6>                 <a href=\"https://github.com/ubiquibot/comment-incentives/issues/22#issuecomment-1948916343\" target=\"_blank\" rel=\"noopener\">pavlovcik i think we need to update a bit the readme ![image_202&hellip;</a>               </h6>             </td>             <td>             <details>               <summary>                 0.375               </summary>               <pre>content:&#13;  p:&#13;    symbols:&#13;      \\b\\w+\\b:&#13;        count: 15&#13;        multiplier: 0.1&#13;    score: 1&#13;  img:&#13;    symbols:&#13;      \\b\\w+\\b:&#13;        count: 1&#13;        multiplier: 0.1&#13;    score: 0&#13;formattingMultiplier: 0.25&#13;</pre>              </details>             </td>             <td>0.8</td>             <td>0.3</td>           </tr>           <tr>             <td>               <h6>                 <a href=\"https://github.com/ubiquibot/comment-incentives/issues/22#issuecomment-1948989989\" target=\"_blank\" rel=\"noopener\">let us know when done</a>               </h6>             </td>             <td>             <details>               <summary>                 0.125               </summary>               <pre>content:&#13;  p:&#13;    symbols:&#13;      \\b\\w+\\b:&#13;        count: 5&#13;        multiplier: 0.1&#13;    score: 1&#13;formattingMultiplier: 0.25&#13;</pre>              </details>             </td>             <td>0.8</td>             <td>0.1</td>           </tr>           <tr>             <td>               <h6>                 <a href=\"https://github.com/ubiquibot/comment-incentives/issues/22#issuecomment-1949195772\" target=\"_blank\" rel=\"noopener\">https://github.com/ubiquibot/comment-incentives/actions/runs/793&hellip;</a>               </h6>             </td>             <td>             <details>               <summary>                 0.35               </summary>               <pre>content:&#13;  p:&#13;    symbols:&#13;      \\b\\w+\\b:&#13;        count: 14&#13;        multiplier: 0.1&#13;    score: 1&#13;formattingMultiplier: 0.25&#13;</pre>              </details>             </td>             <td>0.8</td>             <td>0.28</td>           </tr>           <tr>             <td>               <h6>                 <a href=\"https://github.com/ubiquibot/comment-incentives/issues/22#issuecomment-1949564869\" target=\"_blank\" rel=\"noopener\">@pavlovcik permitted with hard debug (tho no funds in the privat&hellip;</a>               </h6>             </td>             <td>             <details>               <summary>                 0.3               </summary>               <pre>content:&#13;  p:&#13;    symbols:&#13;      \\b\\w+\\b:&#13;        count: 12&#13;        multiplier: 0.1&#13;    score: 1&#13;formattingMultiplier: 0.25&#13;</pre>              </details>             </td>             <td>0.8</td>             <td>0.24</td>           </tr>           <tr>             <td>               <h6>                 <a href=\"https://github.com/ubiquibot/comment-incentives/issues/22#issuecomment-1949635137\" target=\"_blank\" rel=\"noopener\">pavlovcik i re-generated the X25519 to trigger the permit, what &hellip;</a>               </h6>             </td>             <td>             <details>               <summary>                 0.775               </summary>               <pre>content:&#13;  p:&#13;    symbols:&#13;      \\b\\w+\\b:&#13;        count: 31&#13;        multiplier: 0.1&#13;    score: 1&#13;formattingMultiplier: 0.25&#13;</pre>              </details>             </td>             <td>0.8</td>             <td>0.62</td>           </tr>           <tr>             <td>               <h6>                 <a href=\"https://github.com/ubiquibot/comment-incentives/issues/22#issuecomment-1949639196\" target=\"_blank\" rel=\"noopener\">sure thing</a>               </h6>             </td>             <td>             <details>               <summary>                 0.05               </summary>               <pre>content:&#13;  p:&#13;    symbols:&#13;      \\b\\w+\\b:&#13;        count: 2&#13;        multiplier: 0.1&#13;    score: 1&#13;formattingMultiplier: 0.25&#13;</pre>              </details>             </td>             <td>0.8</td>             <td>0.04</td>           </tr>           <tr>             <td>               <h6>                 <a href=\"https://github.com/ubiquibot/comment-incentives/pull/25#issuecomment-1949038563\" target=\"_blank\" rel=\"noopener\">indeed</a>               </h6>             </td>             <td>             <details>               <summary>                 0.025               </summary>               <pre>content:&#13;  p:&#13;    symbols:&#13;      \\b\\w+\\b:&#13;        count: 1&#13;        multiplier: 0.1&#13;    score: 1&#13;formattingMultiplier: 0.25&#13;</pre>              </details>             </td>             <td>0.8</td>             <td>0.02</td>           </tr>           <tr>             <td>               <h6>                 <a href=\"https://github.com/ubiquibot/comment-incentives/pull/25#issuecomment-1949044855\" target=\"_blank\" rel=\"noopener\">go to go pavlovick, we'll be using this one for test only or tes&hellip;</a>               </h6>             </td>             <td>             <details>               <summary>                 0.45               </summary>               <pre>content:&#13;  p:&#13;    symbols:&#13;      \\b\\w+\\b:&#13;        count: 18&#13;        multiplier: 0.1&#13;    score: 1&#13;formattingMultiplier: 0.25&#13;</pre>              </details>             </td>             <td>0.8</td>             <td>0.36</td>           </tr>         </tbody>       </table>     </details>",
-    "permitUrl": "https://pay.ubq.fi?claim=W3sidHlwZSI6ImVyYzIwLXBlcm1pdCIsInBlcm1pdCI6eyJwZXJtaXR0ZWQiOnsidG9rZW4iOiIweGU5MUQxNTNFMGI0MTUxOEEyQ2U4RGQzRDc5NDRGYTg2MzQ2M2E5N2QiLCJhbW91bnQiOiIxOTYwMDAwMDAwMDAwMDAwMDAwIn0sIm5vbmNlIjoiNTI3ODUzNTAyNjczOTk4MzczNzk3NzMyNTIzMjczMjE4NDgwMzIwMjAyMzk4MjQ4NjYyMDQ3Mjc0NTUzMTcwMTIzMDk3NjYwMDQ2OTciLCJkZWFkbGluZSI6IjU3ODk2MDQ0NjE4NjU4MDk3NzExNzg1NDkyNTA0MzQzOTUzOTI2NjM0OTkyMzMyODIwMjgyMDE5NzI4NzkyMDAzOTU2NTY0ODE5OTY3In0sInRyYW5zZmVyRGV0YWlscyI6eyJ0byI6IjB4NEQwNzA0ZjQwMEQ1N0JhOTNlRWE4ODc2NUMzRmNEQkQ4MjZkQ0ZjNCIsInJlcXVlc3RlZEFtb3VudCI6IjE5NjAwMDAwMDAwMDAwMDAwMDAifSwib3duZXIiOiIweGQ5NTMwRjNmYkJFYTExYmVEMDFEQzA5RTc5MzE4ZjJmMjAyMjM3MTYiLCJzaWduYXR1cmUiOiIweDNkYzhmNjEzMjY2NzA4MjhmYWUzMTdiNTFkOTA0YjhhMmYzYzAxMjVmOGFkNjQyNjgzZjcyODA4NmU5M2Y2NzgyNGZmZDgxZGYwMjZlNjc4OWYwOWI2YzBlMDI1ZDIzYWU3ZTY3N2Y0M2JlOGUwMTA3MTVhYjdkMzE2MTg3NWIwMWMiLCJuZXR3b3JrSWQiOjEwMH1d",
-    "total": 1.96,
-=======
     "evaluationCommentHtml": "<details>       <summary>         <b>           <h3>             <a href=\"https://pay.ubq.fi?claim=W3sidHlwZSI6ImVyYzIwLXBlcm1pdCIsInBlcm1pdCI6eyJwZXJtaXR0ZWQiOnsidG9rZW4iOiIweGU5MUQxNTNFMGI0MTUxOEEyQ2U4RGQzRDc5NDRGYTg2MzQ2M2E5N2QiLCJhbW91bnQiOiIxODc1MDAwMDAwMDAwMDAwMDAwIn0sIm5vbmNlIjoiNTI3ODUzNTAyNjczOTk4MzczNzk3NzMyNTIzMjczMjE4NDgwMzIwMjAyMzk4MjQ4NjYyMDQ3Mjc0NTUzMTcwMTIzMDk3NjYwMDQ2OTciLCJkZWFkbGluZSI6IjU3ODk2MDQ0NjE4NjU4MDk3NzExNzg1NDkyNTA0MzQzOTUzOTI2NjM0OTkyMzMyODIwMjgyMDE5NzI4NzkyMDAzOTU2NTY0ODE5OTY3In0sInRyYW5zZmVyRGV0YWlscyI6eyJ0byI6IjB4NEQwNzA0ZjQwMEQ1N0JhOTNlRWE4ODc2NUMzRmNEQkQ4MjZkQ0ZjNCIsInJlcXVlc3RlZEFtb3VudCI6IjE4NzUwMDAwMDAwMDAwMDAwMDAifSwib3duZXIiOiIweGQ5NTMwRjNmYkJFYTExYmVEMDFEQzA5RTc5MzE4ZjJmMjAyMjM3MTYiLCJzaWduYXR1cmUiOiIweDRhMmIyNzBjZWRiODkzZGUzNTUzOTRlYzgyY2YzM2M0NTFmZGYyNDU2YTNmYjVkMzIyZWM3ZGE3NjZkMGQwMGE1MjgwYjBmNmFjNzY2ZjUwNzc4ZTY2NWQ5MjA4ZDcwNzMzYzAxZjI2ODM4MjlhZWJkYzkzZmI2MDU0YmRiMzY5MWMiLCJuZXR3b3JrSWQiOjEwMH1d\" target=\"_blank\" rel=\"noopener\">               [ 1.875 WXDAI ]             </a>           </h3>           <h6>             @molecula451           </h6>         </b>       </summary>       <h6>Contributions Overview</h6>       <table>         <thead>           <tr>             <th>View</th>             <th>Contribution</th>             <th>Count</th>             <th>Reward</th>           </tr>         </thead>         <tbody>                      <tr>             <td>Issue</td>             <td>Comment</td>             <td>6</td>             <td>1.4</td>           </tr>           <tr>             <td>Review</td>             <td>Comment</td>             <td>2</td>             <td>0.475</td>           </tr>         </tbody>       </table>       <h6>Conversation Incentives</h6>       <table>         <thead>           <tr>             <th>Comment</th>             <th>Formatting</th>             <th>Relevance</th>             <th>Reward</th>           </tr>         </thead>         <tbody>                      <tr>             <td>               <h6>                 <a href=\"https://github.com/ubiquibot/comment-incentives/issues/22#issuecomment-1948916343\" target=\"_blank\" rel=\"noopener\">pavlovcik i think we need to update a bit the readme ![image_20&hellip;</a>               </h6>             </td>             <td>             <details>               <summary>                 0.375               </summary>               <pre>content:&#13;  p:&#13;    count: 15&#13;    score: 1&#13;  img:&#13;    count: 1&#13;    score: 0&#13;wordValue: 0.1&#13;formattingMultiplier: 0.25&#13;</pre>              </details>             </td>             <td>0.8</td>             <td>0.3</td>           </tr>           <tr>             <td>               <h6>                 <a href=\"https://github.com/ubiquibot/comment-incentives/issues/22#issuecomment-1948989989\" target=\"_blank\" rel=\"noopener\">let us know when done</a>               </h6>             </td>             <td>             <details>               <summary>                 0.125               </summary>               <pre>content:&#13;  p:&#13;    count: 5&#13;    score: 1&#13;wordValue: 0.1&#13;formattingMultiplier: 0.25&#13;</pre>              </details>             </td>             <td>0.8</td>             <td>0.1</td>           </tr>           <tr>             <td>               <h6>                 <a href=\"https://github.com/ubiquibot/comment-incentives/issues/22#issuecomment-1949195772\" target=\"_blank\" rel=\"noopener\">https://github.com/ubiquibot/comment-incentives/actions/runs/793&hellip;</a>               </h6>             </td>             <td>             <details>               <summary>                 0.175               </summary>               <pre>content:&#13;  p:&#13;    count: 7&#13;    score: 1&#13;wordValue: 0.1&#13;formattingMultiplier: 0.25&#13;</pre>              </details>             </td>             <td>0.8</td>             <td>0.14</td>           </tr>           <tr>             <td>               <h6>                 <a href=\"https://github.com/ubiquibot/comment-incentives/issues/22#issuecomment-1949564869\" target=\"_blank\" rel=\"noopener\">@pavlovcik permitted with hard debug (tho no funds in the privat&hellip;</a>               </h6>             </td>             <td>             <details>               <summary>                 0.3               </summary>               <pre>content:&#13;  p:&#13;    count: 12&#13;    score: 1&#13;wordValue: 0.1&#13;formattingMultiplier: 0.25&#13;</pre>              </details>             </td>             <td>0.8</td>             <td>0.24</td>           </tr>           <tr>             <td>               <h6>                 <a href=\"https://github.com/ubiquibot/comment-incentives/issues/22#issuecomment-1949635137\" target=\"_blank\" rel=\"noopener\">pavlovcik i re-generated the X25519 to trigger the permit, what &hellip;</a>               </h6>             </td>             <td>             <details>               <summary>                 0.725               </summary>               <pre>content:&#13;  p:&#13;    count: 29&#13;    score: 1&#13;wordValue: 0.1&#13;formattingMultiplier: 0.25&#13;</pre>              </details>             </td>             <td>0.8</td>             <td>0.58</td>           </tr>           <tr>             <td>               <h6>                 <a href=\"https://github.com/ubiquibot/comment-incentives/issues/22#issuecomment-1949639196\" target=\"_blank\" rel=\"noopener\">sure thing</a>               </h6>             </td>             <td>             <details>               <summary>                 0.05               </summary>               <pre>content:&#13;  p:&#13;    count: 2&#13;    score: 1&#13;wordValue: 0.1&#13;formattingMultiplier: 0.25&#13;</pre>              </details>             </td>             <td>0.8</td>             <td>0.04</td>           </tr>           <tr>             <td>               <h6>                 <a href=\"https://github.com/ubiquibot/comment-incentives/pull/25#issuecomment-1949038563\" target=\"_blank\" rel=\"noopener\">indeed</a>               </h6>             </td>             <td>             <details>               <summary>                 0.025               </summary>               <pre>content:&#13;  p:&#13;    count: 1&#13;    score: 1&#13;wordValue: 0.1&#13;formattingMultiplier: 0.25&#13;</pre>              </details>             </td>             <td>1</td>             <td>0.025</td>           </tr>           <tr>             <td>               <h6>                 <a href=\"https://github.com/ubiquibot/comment-incentives/pull/25#issuecomment-1949044855\" target=\"_blank\" rel=\"noopener\">go to go pavlovick, we'll be using this one for test only or tes&hellip;</a>               </h6>             </td>             <td>             <details>               <summary>                 0.45               </summary>               <pre>content:&#13;  p:&#13;    count: 18&#13;    score: 1&#13;wordValue: 0.1&#13;formattingMultiplier: 0.25&#13;</pre>              </details>             </td>             <td>1</td>             <td>0.45</td>           </tr>         </tbody>       </table>     </details>",
     "permitUrl": "https://pay.ubq.fi?claim=W3sidHlwZSI6ImVyYzIwLXBlcm1pdCIsInBlcm1pdCI6eyJwZXJtaXR0ZWQiOnsidG9rZW4iOiIweGU5MUQxNTNFMGI0MTUxOEEyQ2U4RGQzRDc5NDRGYTg2MzQ2M2E5N2QiLCJhbW91bnQiOiIxODc1MDAwMDAwMDAwMDAwMDAwIn0sIm5vbmNlIjoiNTI3ODUzNTAyNjczOTk4MzczNzk3NzMyNTIzMjczMjE4NDgwMzIwMjAyMzk4MjQ4NjYyMDQ3Mjc0NTUzMTcwMTIzMDk3NjYwMDQ2OTciLCJkZWFkbGluZSI6IjU3ODk2MDQ0NjE4NjU4MDk3NzExNzg1NDkyNTA0MzQzOTUzOTI2NjM0OTkyMzMyODIwMjgyMDE5NzI4NzkyMDAzOTU2NTY0ODE5OTY3In0sInRyYW5zZmVyRGV0YWlscyI6eyJ0byI6IjB4NEQwNzA0ZjQwMEQ1N0JhOTNlRWE4ODc2NUMzRmNEQkQ4MjZkQ0ZjNCIsInJlcXVlc3RlZEFtb3VudCI6IjE4NzUwMDAwMDAwMDAwMDAwMDAifSwib3duZXIiOiIweGQ5NTMwRjNmYkJFYTExYmVEMDFEQzA5RTc5MzE4ZjJmMjAyMjM3MTYiLCJzaWduYXR1cmUiOiIweDRhMmIyNzBjZWRiODkzZGUzNTUzOTRlYzgyY2YzM2M0NTFmZGYyNDU2YTNmYjVkMzIyZWM3ZGE3NjZkMGQwMGE1MjgwYjBmNmFjNzY2ZjUwNzc4ZTY2NWQ5MjA4ZDcwNzMzYzAxZjI2ODM4MjlhZWJkYzkzZmI2MDU0YmRiMzY5MWMiLCJuZXR3b3JrSWQiOjEwMH1d",
     "total": 1.875,
->>>>>>> 0917a071
     "userId": 41552663
   }
 }
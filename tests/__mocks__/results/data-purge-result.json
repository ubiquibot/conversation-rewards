{
  "gitcoindev": {
    "userId": 88761781,
    "total": 37.5,
    "task": {
      "reward": 37.5,
      "multiplier": 1
    },
    "comments": [
      {
        "id": 1949333227,
        "content": "@molecula451 I tried to override X25519_PRIVATE_KEY but it did not help. It seems that https://github.com/ubiquibot/production/blob/1937a6ba75588f51d1bf07fed1f6384f79090465/.github/ubiquibot-config.yml#L2 takes precedence over https://github.com/ubiquibot/comment-incentives/blob/main/.github/ubiquibot-config.yml#L2 (I see the first one in logs).",
        "url": "https://github.com/ubiquibot/comment-incentives/issues/22#issuecomment-1949333227",
        "type": "ISSUE|ASSIGNEE|COMMENTED"
      },
      {
        "id": 1730006888,
        "content": "The new evmPrivateKeyEncrypted generated for address 0x3a2E44e10AbEf5CB4a6E492c5ba93d30068d2D95 (no funds).\r\nResolves: https://github.com/ubiquibot/comment-incentives/issues/22",
        "url": "https://github.com/ubiquibot/comment-incentives/pull/25",
        "type": "REVIEW|ISSUER|TASK"
      },
      {
        "id": 1949044575,
        "content": "@pavlovcik @molecula451 please check now again, I added to docs.",
        "url": "https://github.com/ubiquibot/comment-incentives/pull/25#issuecomment-1949044575",
        "type": "REVIEW|ISSUER|COMMENTED"
      },
      {
        "id": 1949046925,
        "content": "No way, full details are available in plain sight, only for test in production purposes",
        "url": "https://github.com/ubiquibot/comment-incentives/pull/25#issuecomment-1949046925",
        "type": "REVIEW|ISSUER|COMMENTED"
      }
    ]
  },
  "molecula451": {
    "total": 0,
    "userId": 41552663,
    "comments": [
      {
        "id": 1948916343,
        "content": "pavlovcik i think we need to update a bit the readme\r\n![image_2024-02-16_131036879](https://github.com/ubiquibot/comment-incentives/assets/41552663/41516d66-4666-47d7-9efe-517fb26293dd)\r\ndm what to whom?",
        "url": "https://github.com/ubiquibot/comment-incentives/issues/22#issuecomment-1948916343",
        "type": "ISSUE_CONTRIBUTOR"
      },
      {
        "id": 1948989989,
        "content": "let us know when done",
        "url": "https://github.com/ubiquibot/comment-incentives/issues/22#issuecomment-1948989989",
        "type": "ISSUE_CONTRIBUTOR"
      },
      {
        "id": 1949195772,
        "content": "https://github.com/ubiquibot/comment-incentives/actions/runs/7935268560 invalid input sounds unexpected @gitcoindev ??",
        "url": "https://github.com/ubiquibot/comment-incentives/issues/22#issuecomment-1949195772",
        "type": "ISSUE_CONTRIBUTOR"
      },
      {
        "id": 1949564869,
        "content": "@pavlovcik permitted with hard debug (tho no funds in the private key)",
        "url": "https://github.com/ubiquibot/comment-incentives/issues/22#issuecomment-1949564869",
        "type": "ISSUE_CONTRIBUTOR"
      },
      {
        "id": 1949635137,
        "content": "pavlovcik i re-generated the X25519 to trigger the permit, what you don't understand? using a private key i own, but also did many commits to reach the root cause",
        "url": "https://github.com/ubiquibot/comment-incentives/issues/22#issuecomment-1949635137",
        "type": "ISSUE_CONTRIBUTOR"
      },
      {
        "id": 1949639196,
        "content": "sure thing",
        "url": "https://github.com/ubiquibot/comment-incentives/issues/22#issuecomment-1949639196",
        "type": "ISSUE_CONTRIBUTOR"
      },
      {
        "id": 1949038563,
        "content": "indeed",
        "url": "https://github.com/ubiquibot/comment-incentives/pull/25#issuecomment-1949038563",
        "type": "PULL_CONTRIBUTOR"
      },
      {
        "id": 1949044855,
        "content": "go to go pavlovick, we'll be using this one for test only or test in production (lmao) ?",
        "url": "https://github.com/ubiquibot/comment-incentives/pull/25#issuecomment-1949044855",
        "type": "PULL_CONTRIBUTOR"
      }
    ]
  },
  "0x4007": {
    "total": 0,
    "userId": 4975670,
    "comments": [
      {
        "id": 1948930217,
        "content": "Link below for conversation context. It was to me. Anyways you need to create a new private key for this task!",
        "url": "https://github.com/ubiquibot/comment-incentives/issues/22#issuecomment-1948930217",
        "type": "ISSUE_AUTHOR"
      },
      {
        "id": 1949201722,
        "content": "In the repository secrets I think I need to change the key to match @gitcoindev's",
        "url": "https://github.com/ubiquibot/comment-incentives/issues/22#issuecomment-1949201722",
        "type": "ISSUE_AUTHOR"
      },
      {
        "id": 1949203681,
        "content": "I just changed it to `627H-BcWbcp_O3YmQGIA6MqgxVsFuplFCA9DK3iC7GQ`\r\nI hope that it doesn't break production for some reason (it should get it from Netlify secrets, but not sure if we implemented this correctly!)\r\nI fear that we might need to build a feature for this to support development key pair and production. Unfortunately I'm already winding down for the day so I'll leave you guys to try and investigate.",
        "url": "https://github.com/ubiquibot/comment-incentives/issues/22#issuecomment-1949203681",
        "type": "ISSUE_AUTHOR"
      },
      {
        "id": 1949633751,
        "content": "I don't understand what you mean by this",
        "url": "https://github.com/ubiquibot/comment-incentives/issues/22#issuecomment-1949633751",
        "type": "ISSUE_AUTHOR"
      },
      {
        "id": 1949639054,
        "content": "I'll investigate more on my computer later.",
        "url": "https://github.com/ubiquibot/comment-incentives/issues/22#issuecomment-1949639054",
        "type": "ISSUE_AUTHOR"
      },
      {
        "id": 1949642845,
        "content": "Will it be an issue if I revert to the commit and secret that I had before?\nIt was the production x25519 key in the GitHub repository secrets when it was working like eight hours ago. \nPosting this message before checking on my computer to get you before you log off.",
        "url": "https://github.com/ubiquibot/comment-incentives/issues/22#issuecomment-1949642845",
        "type": "ISSUE_AUTHOR"
      },
      {
        "id": 2139000633,
        "content": "Can somebody work on generating a new `X25519_PRIVATE_KEY` for the ubiquibot organization? We need to share it for development purposes.\r\n1. Generate a new key\r\n2. Encrypt a new `evmPrivateKeyEncrypted` (no funds!) and add to the org bot config\r\n3. Add the shared test key to the `comment-incentives` readme. \r\nhttps://github.com/ubiquibot/comment-incentives/pull/21/commits/567419d9688e92edf698f64c697f1a7cafe1d02e\r\n_Originally posted by @pavlovcik in https://github.com/ubiquibot/comment-incentives/issues/19#issuecomment-1948876653_",
        "url": "https://github.com/ubiquibot/comment-incentives/issues/22",
        "type": "ISSUE_SPECIFICATION"
      },
      {
        "id": 1949021356,
        "content": "Need to document a private key too",
        "url": "https://github.com/ubiquibot/comment-incentives/pull/25#issuecomment-1949021356",
        "type": "PULL_COLLABORATOR"
      },
      {
        "id": 1949196677,
        "content": "I was editing this right now but was too slow to push.",
        "url": "https://github.com/ubiquibot/comment-incentives/pull/25#issuecomment-1949196677",
        "type": "PULL_COLLABORATOR"
      },
      {
        "id": 1949196678,
        "content": "I am quoting some code!\r\n<task-lists sortable=\"\">\r\n<table class=\"d-block user-select-contain\" data-paste-markdown-skip=\"\">\r\n  <tbody class=\"d-block\">\r\n    <tr class=\"d-block\">\r\n      <td class=\"d-block comment-body markdown-body  js-comment-body\">\r\n          <details open=\"\">       <summary>         <b>           <h3 dir=\"auto\">             <a href=\"https://pay.ubq.fi?claim=W3sidHlwZSI6ImVyYzIwLXBlcm1pdCIsInBlcm1pdCI6eyJwZXJtaXR0ZWQiOnsidG9rZW4iOiIweGU5MUQxNTNFMGI0MTUxOEEyQ2U4RGQzRDc5NDRGYTg2MzQ2M2E5N2QiLCJhbW91bnQiOiIyODAwMDAwMDAwMDAwMDAwMDAifSwibm9uY2UiOiIzODYyOTY0MDg5ODkzNzI1MzYwMjc5MjAyNzMxMjA2NzgzMTY0NDI2OTA3NTY2NTIxNzQ0NDkyNjQ1MTA0NTIyODU4Nzk1MjgzMDk0NCIsImRlYWRsaW5lIjoiNTc4OTYwNDQ2MTg2NTgwOTc3MTE3ODU0OTI1MDQzNDM5NTM5MjY2MzQ5OTIzMzI4MjAyODIwMTk3Mjg3OTIwMDM5NTY1NjQ4MTk5NjcifSwidHJhbnNmZXJEZXRhaWxzIjp7InRvIjoiMHgwZkMxYjkwOWJhOTI2NUE4NDZiODJDRjRDRTM1MmZjM2U3RWVCMkVEIiwicmVxdWVzdGVkQW1vdW50IjoiMjgwMDAwMDAwMDAwMDAwMDAwIn0sIm93bmVyIjoiMHg0NENhMTVEYjEwMWZEMWMxOTQ0NjdEYjZBRjBjNjdDNkJiRjRBQjUxIiwic2lnbmF0dXJlIjoiMHhiMzE4MmIwNjJiMDJmMjEwZTIzN2UzODQxMDNmNGE4YTUwMDNjMmYyODhiMDY5Nzg4MTY1ZDkwOWY4ODZmYTMzNTM4MjJlYjA5MGI1ODdjMWFiNWFiOTNjNTVlZDhkOTdiYzM3YzBmZjZlZDJhMWRkM2U1NjQ4M2JlMzk5MWIwNTFjIiwibmV0d29ya0lkIjoxMDB9XQ==\" rel=\"nofollow\">               [ 0.28 WXDAI ]             </a>           </h3>           <h6 dir=\"auto\">             <a class=\"user-mention notranslate\" data-hovercard-type=\"user\" data-hovercard-url=\"/users/gentlementlegen/hovercard\" data-octo-click=\"hovercard-link-click\" data-octo-dimensions=\"link_type:self\" href=\"https://github.com/gentlementlegen\">@gentlementlegen</a>           </h6>         </b>       </summary>       <h6 dir=\"auto\">Contributions Overview</h6>       <table role=\"table\">         <thead>           <tr>             <th>View</th>             <th>Contribution</th>             <th>Count</th>             <th>Reward</th>           </tr>         </thead>         <tbody>                      <tr>             <td>Issue</td>             <td>Specification</td>             <td>1</td>             <td>0.1</td>           </tr>           <tr>             <td>Issue</td>             <td>Comment</td>             <td>7</td>             <td>0.18</td>           </tr>         </tbody>       </table>       <h6 dir=\"auto\">Conversation Incentives</h6>       <table role=\"table\">         <thead>           <tr>             <th>Comment</th>             <th>Formatting</th>             <th>Relevance</th>             <th>Reward</th>           </tr>         </thead>         <tbody>                      <tr>             <td>               <h6 dir=\"auto\">                 <a href=\"https://github.com/Meniole/bot/issues/3\" data-hovercard-type=\"issue\" data-hovercard-url=\"/Meniole/bot/issues/3/hovercard\">issue 2</a>               </h6>             </td>             <td>             <details>               <summary>                 0.2               </summary>               <pre class=\"notranslate\">p:\r\n  count: 2\r\n  score: 1\r\n</pre>              </details>             </td>             <td>0.5</td>             <td>0.1</td>           </tr>           <tr>             <td>               <h6 dir=\"auto\">                 <a href=\"https://github.com/Meniole/bot/issues/3#issuecomment-2076607863\" data-hovercard-type=\"issue\" data-hovercard-url=\"/Meniole/bot/issues/3/hovercard\">test</a>               </h6>             </td>             <td>             <details>               <summary>                 0.2               </summary>               <pre class=\"notranslate\">p:\r\n  count: 1\r\n  score: 1\r\n</pre>              </details>             </td>             <td>-</td>             <td>-</td>           </tr>           <tr>             <td>               <h6 dir=\"auto\">                 <a href=\"https://github.com/Meniole/bot/issues/3#issuecomment-2076628437\" data-hovercard-type=\"issue\" data-hovercard-url=\"/Meniole/bot/issues/3/hovercard\">```hey```</a>               </h6>             </td>             <td>             <details>               <summary>                 0.4               </summary>               <pre class=\"notranslate\">p:\r\n  count: 1\r\n  score: 1\r\ncode:\r\n  count: 1\r\n  score: 1\r\n</pre>              </details>             </td>             <td>-</td>             <td>-</td>           </tr>           <tr>             <td>               <h6 dir=\"auto\">                 <a href=\"https://github.com/Meniole/bot/issues/3#issuecomment-2076628605\" data-hovercard-type=\"issue\" data-hovercard-url=\"/Meniole/bot/issues/3/hovercard\">``` heyo ```</a>               </h6>             </td>             <td>             <details>               <summary>                 0.4               </summary>               <pre class=\"notranslate\">p:\r\n  count: 1\r\n  score: 1\r\ncode:\r\n  count: 1\r\n  score: 1\r\n</pre>              </details>             </td>             <td>-</td>             <td>-</td>           </tr>           <tr>             <td>               <h6 dir=\"auto\">                 <a href=\"https://github.com/Meniole/bot/issues/3#issuecomment-2076632071\" data-hovercard-type=\"issue\" data-hovercard-url=\"/Meniole/bot/issues/3/hovercard\">gr</a>               </h6>             </td>             <td>             <details>               <summary>                 0.2               </summary>               <pre class=\"notranslate\">p:\r\n  count: 1\r\n  score: 1\r\n</pre>              </details>             </td>             <td>-</td>             <td>-</td>           </tr>           <tr>             <td>               <h6 dir=\"auto\">                 <a href=\"https://github.com/Meniole/bot/issues/3#issuecomment-2076960228\" data-hovercard-type=\"issue\" data-hovercard-url=\"/Meniole/bot/issues/3/hovercard\">te</a>               </h6>             </td>             <td>             <details>               <summary>                 0.2               </summary>               <pre class=\"notranslate\">p:\r\n  count: 1\r\n  score: 1\r\n</pre>              </details>             </td>             <td>-</td>             <td>-</td>           </tr>           <tr>             <td>               <h6 dir=\"auto\">                 <a href=\"https://github.com/Meniole/bot/issues/3#issuecomment-2076964178\" data-hovercard-type=\"issue\" data-hovercard-url=\"/Meniole/bot/issues/3/hovercard\">fwe</a>               </h6>             </td>             <td>             <details>               <summary>                 0.2               </summary>               <pre class=\"notranslate\">p:\r\n  count: 1\r\n  score: 1\r\n</pre>              </details>             </td>             <td>-</td>             <td>-</td>           </tr>           <tr>             <td>               <h6 dir=\"auto\">                 <a href=\"https://github.com/Meniole/bot/issues/3#issuecomment-2076972544\" data-hovercard-type=\"issue\" data-hovercard-url=\"/Meniole/bot/issues/3/hovercard\">te</a>               </h6>             </td>             <td>             <details>               <summary>                 0.2               </summary>               <pre class=\"notranslate\">p:\r\n  count: 1\r\n  score: 1\r\n</pre>              </details>             </td>             <td>0.9</td>             <td>0.18</td>           </tr>         </tbody>       </table>     </details>\r\n      </td>\r\n    </tr>\r\n  </tbody>\r\n</table>\r\n</task-lists>\r\n[😂](https://emojipedia.org/face-with-tears-of-joy)\r\n- elem 1\r\n- elem 2",
        "url": "https://github.com/ubiquibot/comment-incentives/pull/25#issuecomment-1949196678",
        "type": "PULL_COLLABORATOR"
      }
    ]
<<<<<<< HEAD
=======
  },
  "gitcoindev": {
    "total": 37.5,
    "task": {
      "reward": 37.5,
      "multiplier": 1
    },
    "userId": 88761781,
    "comments": [
      {
        "content": "@molecula451 I tried to override X25519_PRIVATE_KEY but it did not help. It seems that https://github.com/ubiquibot/production/blob/1937a6ba75588f51d1bf07fed1f6384f79090465/.github/ubiquibot-config.yml#L2 takes precedence over https://github.com/ubiquibot/comment-incentives/blob/main/.github/ubiquibot-config.yml#L2 (I see the first one in logs).",
        "url": "https://github.com/ubiquibot/comment-incentives/issues/22#issuecomment-1949333227",
        "type": "ISSUE_ASSIGNEE"
      },
      {
        "content": "The new evmPrivateKeyEncrypted generated for address 0x3a2E44e10AbEf5CB4a6E492c5ba93d30068d2D95 (no funds). Resolves: https://github.com/ubiquibot/comment-incentives/issues/22",
        "url": "https://github.com/ubiquibot/comment-incentives/pull/25",
        "type": "PULL_SPECIFICATION"
      },
      {
        "content": "@pavlovcik @molecula451 please check now again, I added to docs.",
        "url": "https://github.com/ubiquibot/comment-incentives/pull/25#issuecomment-1949044575",
        "type": "PULL_AUTHOR"
      },
      {
        "content": "No way, full details are available in plain sight, only for test in production purposes",
        "url": "https://github.com/ubiquibot/comment-incentives/pull/25#issuecomment-1949046925",
        "type": "PULL_AUTHOR"
      }
    ]
>>>>>>> 80609d2a
  }
}<|MERGE_RESOLUTION|>--- conflicted
+++ resolved
@@ -11,25 +11,25 @@
         "id": 1949333227,
         "content": "@molecula451 I tried to override X25519_PRIVATE_KEY but it did not help. It seems that https://github.com/ubiquibot/production/blob/1937a6ba75588f51d1bf07fed1f6384f79090465/.github/ubiquibot-config.yml#L2 takes precedence over https://github.com/ubiquibot/comment-incentives/blob/main/.github/ubiquibot-config.yml#L2 (I see the first one in logs).",
         "url": "https://github.com/ubiquibot/comment-incentives/issues/22#issuecomment-1949333227",
-        "type": "ISSUE|ASSIGNEE|COMMENTED"
+        "type": "ISSUE_ASSIGNEE"
       },
       {
         "id": 1730006888,
         "content": "The new evmPrivateKeyEncrypted generated for address 0x3a2E44e10AbEf5CB4a6E492c5ba93d30068d2D95 (no funds).\r\nResolves: https://github.com/ubiquibot/comment-incentives/issues/22",
         "url": "https://github.com/ubiquibot/comment-incentives/pull/25",
-        "type": "REVIEW|ISSUER|TASK"
+        "type": "PULL_SPECIFICATION"
       },
       {
         "id": 1949044575,
         "content": "@pavlovcik @molecula451 please check now again, I added to docs.",
         "url": "https://github.com/ubiquibot/comment-incentives/pull/25#issuecomment-1949044575",
-        "type": "REVIEW|ISSUER|COMMENTED"
+        "type": "PULL_AUTHOR"
       },
       {
         "id": 1949046925,
         "content": "No way, full details are available in plain sight, only for test in production purposes",
         "url": "https://github.com/ubiquibot/comment-incentives/pull/25#issuecomment-1949046925",
-        "type": "REVIEW|ISSUER|COMMENTED"
+        "type": "PULL_AUTHOR"
       }
     ]
   },
@@ -152,38 +152,5 @@
         "type": "PULL_COLLABORATOR"
       }
     ]
-<<<<<<< HEAD
-=======
-  },
-  "gitcoindev": {
-    "total": 37.5,
-    "task": {
-      "reward": 37.5,
-      "multiplier": 1
-    },
-    "userId": 88761781,
-    "comments": [
-      {
-        "content": "@molecula451 I tried to override X25519_PRIVATE_KEY but it did not help. It seems that https://github.com/ubiquibot/production/blob/1937a6ba75588f51d1bf07fed1f6384f79090465/.github/ubiquibot-config.yml#L2 takes precedence over https://github.com/ubiquibot/comment-incentives/blob/main/.github/ubiquibot-config.yml#L2 (I see the first one in logs).",
-        "url": "https://github.com/ubiquibot/comment-incentives/issues/22#issuecomment-1949333227",
-        "type": "ISSUE_ASSIGNEE"
-      },
-      {
-        "content": "The new evmPrivateKeyEncrypted generated for address 0x3a2E44e10AbEf5CB4a6E492c5ba93d30068d2D95 (no funds). Resolves: https://github.com/ubiquibot/comment-incentives/issues/22",
-        "url": "https://github.com/ubiquibot/comment-incentives/pull/25",
-        "type": "PULL_SPECIFICATION"
-      },
-      {
-        "content": "@pavlovcik @molecula451 please check now again, I added to docs.",
-        "url": "https://github.com/ubiquibot/comment-incentives/pull/25#issuecomment-1949044575",
-        "type": "PULL_AUTHOR"
-      },
-      {
-        "content": "No way, full details are available in plain sight, only for test in production purposes",
-        "url": "https://github.com/ubiquibot/comment-incentives/pull/25#issuecomment-1949046925",
-        "type": "PULL_AUTHOR"
-      }
-    ]
->>>>>>> 80609d2a
   }
 }
{
  "0x4007": {
    "comments": [
      {
<<<<<<< HEAD
        "content": "Okay both bots are broken @gentlementlegen  We should have split the assignee reward",
=======
        "content": "Okay both bots are broken @gentlementlegen \r\nWe should have split the assignee reward",
        "id": 2186802545,
>>>>>>> 0917a071
        "score": {
          "formatting": {
            "content": {
              "p": {
                "score": 1,
                "symbols": {
                  "\\b\\w+\\b": {
                    "count": 13,
                    "multiplier": 0.2
                  }
                }
              }
            },
<<<<<<< HEAD
            "formattingMultiplier": 1
=======
            "formattingMultiplier": 1,
            "wordValue": 0.2
>>>>>>> 0917a071
          },
          "relevance": 0.8,
          "reward": 2.08
        },
        "type": "ISSUE_AUTHOR",
        "url": "https://github.com/ubiquity/work.ubq.fi/issues/69#issuecomment-2186802545"
      },
      {
        "content": "Actually, looks like it did the right thing for your reward on v1, just the score breakdown doesn't display correctly.",
<<<<<<< HEAD
=======
        "id": 2186807999,
>>>>>>> 0917a071
        "score": {
          "formatting": {
            "content": {
              "p": {
                "score": 1,
                "symbols": {
                  "\\b\\w+\\b": {
                    "count": 21,
                    "multiplier": 0.2
                  }
                }
              }
            },
<<<<<<< HEAD
            "formattingMultiplier": 1
          },
          "relevance": 0.8,
          "reward": 3.36
=======
            "formattingMultiplier": 1,
            "wordValue": 0.2
          },
          "relevance": 0.8,
          "reward": 3.2
>>>>>>> 0917a071
        },
        "type": "ISSUE_AUTHOR",
        "url": "https://github.com/ubiquity/work.ubq.fi/issues/69#issuecomment-2186807999"
      },
      {
<<<<<<< HEAD
        "content": "Looks like the filters are barely useable now that we have the side scrolling, and the additional UI on the top right. Intended for mobile, it makes sense to have the frequently used controls near the bottom of the screen so that the app is easier to use.  ![IMG_103370966922-1](https://github.com/ubiquity/work.ubq.fi/assets/4975670/149aca97-49ce-4d37-9757-00223cae9920)",
=======
        "content": "Looks like the filters are barely useable now that we have the side scrolling, and the additional UI on the top right. Intended for mobile, it makes sense to have the frequently used controls near the bottom of the screen so that the app is easier to use. \r\n![IMG_103370966922-1](https://github.com/ubiquity/work.ubq.fi/assets/4975670/149aca97-49ce-4d37-9757-00223cae9920)",
        "id": 2370126310,
>>>>>>> 0917a071
        "score": {
          "formatting": {
            "content": {
              "img": {
<<<<<<< HEAD
                "score": 0,
                "symbols": {
                  "\\b\\w+\\b": {
                    "count": 1,
                    "multiplier": 0.1
                  }
                }
              },
              "p": {
                "score": 1,
                "symbols": {
                  "\\b\\w+\\b": {
                    "count": 48,
                    "multiplier": 0.1
                  }
                }
              }
            },
            "formattingMultiplier": 1
          },
          "relevance": 0.8,
          "reward": 3.84
        },
        "type": "ISSUE_SPECIFICATION",
        "url": "https://github.com/ubiquity/work.ubq.fi/issues/69"
      }
    ],
    "evaluationCommentHtml": "<details>       <summary>         <b>           <h3>             <a href=\"https://pay.ubq.fi?claim=W3sidHlwZSI6ImVyYzIwLXBlcm1pdCIsInBlcm1pdCI6eyJwZXJtaXR0ZWQiOnsidG9rZW4iOiIweGU5MUQxNTNFMGI0MTUxOEEyQ2U4RGQzRDc5NDRGYTg2MzQ2M2E5N2QiLCJhbW91bnQiOiIzNDI4MDAwMDAwMDAwMDAwMDAwMCJ9LCJub25jZSI6IjI0MzI1Mzc3MDIzMTc5NjEwOTcxMzU1NjgzOTQ2OTU1MjU5OTg3OTgyMTUxMzM5NDUwMzE0NjAwNzc3OTM3ODU5Mzk3OTYyODgzODA4IiwiZGVhZGxpbmUiOiI1Nzg5NjA0NDYxODY1ODA5NzcxMTc4NTQ5MjUwNDM0Mzk1MzkyNjYzNDk5MjMzMjgyMDI4MjAxOTcyODc5MjAwMzk1NjU2NDgxOTk2NyJ9LCJ0cmFuc2ZlckRldGFpbHMiOnsidG8iOiIweDREMDcwNGY0MDBENTdCYTkzZUVhODg3NjVDM0ZjREJEODI2ZENGYzQiLCJyZXF1ZXN0ZWRBbW91bnQiOiIzNDI4MDAwMDAwMDAwMDAwMDAwMCJ9LCJvd25lciI6IjB4ZDk1MzBGM2ZiQkVhMTFiZUQwMURDMDlFNzkzMThmMmYyMDIyMzcxNiIsInNpZ25hdHVyZSI6IjB4MGRlNTAxZmJhNDVkN2VmZjM5ZWRhYWQzM2RiYmI0Y2YwMDViMDU1OWViNTQxZmM0NWYxYTg1NzYyZjJkZGU5NDcxNjEyZTVhN2IyMTk3MzU1Yzc5ZmE3Mzk1ZmNmNjg0YjdhOWEyMmMwZmY5YjQ0Yjc1MWM1YzZiMmQzYWRiZDAxYiIsIm5ldHdvcmtJZCI6MTAwfV0=\" target=\"_blank\" rel=\"noopener\">               [ 34.28 WXDAI ]             </a>           </h3>           <h6>             @0x4007           </h6>         </b>       </summary>       <h6>Contributions Overview</h6>       <table>         <thead>           <tr>             <th>View</th>             <th>Contribution</th>             <th>Count</th>             <th>Reward</th>           </tr>         </thead>         <tbody>                      <tr>             <td>Issue</td>             <td>Task</td>             <td>0.5</td>             <td>25</td>           </tr>           <tr>             <td>Issue</td>             <td>Specification</td>             <td>1</td>             <td>3.84</td>           </tr>           <tr>             <td>Issue</td>             <td>Comment</td>             <td>2</td>             <td>5.44</td>           </tr>         </tbody>       </table>       <h6>Conversation Incentives</h6>       <table>         <thead>           <tr>             <th>Comment</th>             <th>Formatting</th>             <th>Relevance</th>             <th>Reward</th>           </tr>         </thead>         <tbody>                      <tr>             <td>               <h6>                 <a href=\"https://github.com/ubiquity/work.ubq.fi/issues/69\" target=\"_blank\" rel=\"noopener\">Looks like the filters are barely useable now that we have the s&hellip;</a>               </h6>             </td>             <td>             <details>               <summary>                 4.8               </summary>               <pre>content:&#13;  p:&#13;    symbols:&#13;      \\b\\w+\\b:&#13;        count: 48&#13;        multiplier: 0.1&#13;    score: 1&#13;  img:&#13;    symbols:&#13;      \\b\\w+\\b:&#13;        count: 1&#13;        multiplier: 0.1&#13;    score: 0&#13;formattingMultiplier: 1&#13;</pre>              </details>             </td>             <td>0.8</td>             <td>3.84</td>           </tr>           <tr>             <td>               <h6>                 <a href=\"https://github.com/ubiquity/work.ubq.fi/issues/69#issuecomment-2186802545\" target=\"_blank\" rel=\"noopener\">Okay both bots are broken @gentlementlegen  We should have split&hellip;</a>               </h6>             </td>             <td>             <details>               <summary>                 2.6               </summary>               <pre>content:&#13;  p:&#13;    symbols:&#13;      \\b\\w+\\b:&#13;        count: 13&#13;        multiplier: 0.2&#13;    score: 1&#13;formattingMultiplier: 1&#13;</pre>              </details>             </td>             <td>0.8</td>             <td>2.08</td>           </tr>           <tr>             <td>               <h6>                 <a href=\"https://github.com/ubiquity/work.ubq.fi/issues/69#issuecomment-2186807999\" target=\"_blank\" rel=\"noopener\">Actually, looks like it did the right thing for your reward on v&hellip;</a>               </h6>             </td>             <td>             <details>               <summary>                 4.2               </summary>               <pre>content:&#13;  p:&#13;    symbols:&#13;      \\b\\w+\\b:&#13;        count: 21&#13;        multiplier: 0.2&#13;    score: 1&#13;formattingMultiplier: 1&#13;</pre>              </details>             </td>             <td>0.8</td>             <td>3.36</td>           </tr>         </tbody>       </table>     </details>",
    "permitUrl": "https://pay.ubq.fi?claim=W3sidHlwZSI6ImVyYzIwLXBlcm1pdCIsInBlcm1pdCI6eyJwZXJtaXR0ZWQiOnsidG9rZW4iOiIweGU5MUQxNTNFMGI0MTUxOEEyQ2U4RGQzRDc5NDRGYTg2MzQ2M2E5N2QiLCJhbW91bnQiOiIzNDI4MDAwMDAwMDAwMDAwMDAwMCJ9LCJub25jZSI6IjI0MzI1Mzc3MDIzMTc5NjEwOTcxMzU1NjgzOTQ2OTU1MjU5OTg3OTgyMTUxMzM5NDUwMzE0NjAwNzc3OTM3ODU5Mzk3OTYyODgzODA4IiwiZGVhZGxpbmUiOiI1Nzg5NjA0NDYxODY1ODA5NzcxMTc4NTQ5MjUwNDM0Mzk1MzkyNjYzNDk5MjMzMjgyMDI4MjAxOTcyODc5MjAwMzk1NjU2NDgxOTk2NyJ9LCJ0cmFuc2ZlckRldGFpbHMiOnsidG8iOiIweDREMDcwNGY0MDBENTdCYTkzZUVhODg3NjVDM0ZjREJEODI2ZENGYzQiLCJyZXF1ZXN0ZWRBbW91bnQiOiIzNDI4MDAwMDAwMDAwMDAwMDAwMCJ9LCJvd25lciI6IjB4ZDk1MzBGM2ZiQkVhMTFiZUQwMURDMDlFNzkzMThmMmYyMDIyMzcxNiIsInNpZ25hdHVyZSI6IjB4MGRlNTAxZmJhNDVkN2VmZjM5ZWRhYWQzM2RiYmI0Y2YwMDViMDU1OWViNTQxZmM0NWYxYTg1NzYyZjJkZGU5NDcxNjEyZTVhN2IyMTk3MzU1Yzc5ZmE3Mzk1ZmNmNjg0YjdhOWEyMmMwZmY5YjQ0Yjc1MWM1YzZiMmQzYWRiZDAxYiIsIm5ldHdvcmtJZCI6MTAwfV0=",
=======
                "count": 1,
                "score": 0
              },
              "p": {
                "count": 48,
                "score": 1
              }
            },
            "formattingMultiplier": 1,
            "wordValue": 0.1
          },
          "relevance": 1,
          "reward": 4.8
        },
        "type": "ISSUE_SPECIFICATION",
        "url": "https://github.com/ubiquity/work.ubq.fi/issues/69"
      },
      {
        "content": "Resolves https://github.com/ubiquity/work.ubq.fi/issues/69\r\n<!--\r\n- You must link the issue number e.g. \"Resolves #1234\"\r\n- Please do not replace the keyword \"Resolves\" https://docs.github.com/en/issues/tracking-your-work-with-issues/linking-a-pull-request-to-an-issue#linking-a-pull-request-to-an-issue-using-a-keyword\r\n-->",
        "id": 1935493667,
        "score": {
          "formatting": {
            "content": {
              "li": {
                "count": 18,
                "score": 1
              },
              "p": {
                "count": 3,
                "score": 1
              },
              "ul": {
                "count": 18,
                "score": 0
              }
            },
            "formattingMultiplier": 0,
            "wordValue": 0
          },
          "relevance": 0.8,
          "reward": 0
        },
        "type": "PULL_SPECIFICATION",
        "url": "https://github.com/ubiquity/work.ubq.fi/pull/70"
      },
      {
        "content": "I always struggle with Cypress",
        "id": 2186530214,
        "score": {
          "formatting": {
            "content": {
              "p": {
                "count": 5,
                "score": 1
              }
            },
            "formattingMultiplier": 2,
            "wordValue": 0.2
          },
          "relevance": 1,
          "reward": 2
        },
        "type": "PULL_AUTHOR",
        "url": "https://github.com/ubiquity/work.ubq.fi/pull/70#issuecomment-2186530214"
      },
      {
        "content": "Only doesn't work on my local, the guess is token expiration after one hour and being logged out, but something in our tests is not handling this. \r\n[iTerm2 Session Jun 25, 2024 at 00:03:39.rtf.zip](https://github.com/user-attachments/files/15957681/iTerm2.Session.Jun.25.2024.at.00.03.39.rtf.zip)",
        "id": 2186798329,
        "score": {
          "formatting": {
            "content": {
              "a": {
                "count": 7,
                "score": 1
              },
              "p": {
                "count": 34,
                "score": 1
              }
            },
            "formattingMultiplier": 2,
            "wordValue": 0.2
          },
          "relevance": 1,
          "reward": 16.4
        },
        "type": "PULL_AUTHOR",
        "url": "https://github.com/ubiquity/work.ubq.fi/pull/70#issuecomment-2186798329"
      }
    ],
    "evaluationCommentHtml": "<details>       <summary>         <b>           <h3>             <a href=\"https://pay.ubq.fi?claim=W3sidHlwZSI6ImVyYzIwLXBlcm1pdCIsInBlcm1pdCI6eyJwZXJtaXR0ZWQiOnsidG9rZW4iOiIweGU5MUQxNTNFMGI0MTUxOEEyQ2U4RGQzRDc5NDRGYTg2MzQ2M2E5N2QiLCJhbW91bnQiOiI1MzQ4MDAwMDAwMDAwMDAwMDAwMCJ9LCJub25jZSI6IjI0MzI1Mzc3MDIzMTc5NjEwOTcxMzU1NjgzOTQ2OTU1MjU5OTg3OTgyMTUxMzM5NDUwMzE0NjAwNzc3OTM3ODU5Mzk3OTYyODgzODA4IiwiZGVhZGxpbmUiOiI1Nzg5NjA0NDYxODY1ODA5NzcxMTc4NTQ5MjUwNDM0Mzk1MzkyNjYzNDk5MjMzMjgyMDI4MjAxOTcyODc5MjAwMzk1NjU2NDgxOTk2NyJ9LCJ0cmFuc2ZlckRldGFpbHMiOnsidG8iOiIweDREMDcwNGY0MDBENTdCYTkzZUVhODg3NjVDM0ZjREJEODI2ZENGYzQiLCJyZXF1ZXN0ZWRBbW91bnQiOiI1MzQ4MDAwMDAwMDAwMDAwMDAwMCJ9LCJvd25lciI6IjB4ZDk1MzBGM2ZiQkVhMTFiZUQwMURDMDlFNzkzMThmMmYyMDIyMzcxNiIsInNpZ25hdHVyZSI6IjB4MzYzNWM3NzY0ZDA2NmU2ZDkzMjZjZjIzZjc3MmJlNDRiYmNhYjMxNTgwYzBiNzA1ZDJiZDhkMGMyNGI4Y2Q5MDAzOTFjZjY4NzdlOTdjMWM0OGE1NGQ3MDI4ZDI2MDliNTc2Y2UxMTU1M2IxMzVmMzExZDYwMGQ5ODc2NjE5M2UxYyIsIm5ldHdvcmtJZCI6MTAwfV0=\" target=\"_blank\" rel=\"noopener\">               [ 53.48 WXDAI ]             </a>           </h3>           <h6>             @0x4007           </h6>         </b>       </summary>       <h6>Contributions Overview</h6>       <table>         <thead>           <tr>             <th>View</th>             <th>Contribution</th>             <th>Count</th>             <th>Reward</th>           </tr>         </thead>         <tbody>                      <tr>             <td>Issue</td>             <td>Task</td>             <td>0.5</td>             <td>25</td>           </tr>           <tr>             <td>Issue</td>             <td>Specification</td>             <td>1</td>             <td>4.8</td>           </tr>           <tr>             <td>Issue</td>             <td>Comment</td>             <td>2</td>             <td>5.28</td>           </tr>           <tr>             <td>Review</td>             <td>Comment</td>             <td>3</td>             <td>18.4</td>           </tr>         </tbody>       </table>       <h6>Conversation Incentives</h6>       <table>         <thead>           <tr>             <th>Comment</th>             <th>Formatting</th>             <th>Relevance</th>             <th>Reward</th>           </tr>         </thead>         <tbody>                      <tr>             <td>               <h6>                 <a href=\"https://github.com/ubiquity/work.ubq.fi/issues/69\" target=\"_blank\" rel=\"noopener\">Looks like the filters are barely useable now that we have the s&hellip;</a>               </h6>             </td>             <td>             <details>               <summary>                 4.8               </summary>               <pre>content:&#13;  p:&#13;    count: 48&#13;    score: 1&#13;  img:&#13;    count: 1&#13;    score: 0&#13;wordValue: 0.1&#13;formattingMultiplier: 1&#13;</pre>              </details>             </td>             <td>1</td>             <td>4.8</td>           </tr>           <tr>             <td>               <h6>                 <a href=\"https://github.com/ubiquity/work.ubq.fi/issues/69#issuecomment-2186802545\" target=\"_blank\" rel=\"noopener\">Okay both bots are broken @gentlementlegen  We should have spli&hellip;</a>               </h6>             </td>             <td>             <details>               <summary>                 2.6               </summary>               <pre>content:&#13;  p:&#13;    count: 13&#13;    score: 1&#13;wordValue: 0.2&#13;formattingMultiplier: 1&#13;</pre>              </details>             </td>             <td>0.8</td>             <td>2.08</td>           </tr>           <tr>             <td>               <h6>                 <a href=\"https://github.com/ubiquity/work.ubq.fi/issues/69#issuecomment-2186807999\" target=\"_blank\" rel=\"noopener\">Actually, looks like it did the right thing for your reward on v&hellip;</a>               </h6>             </td>             <td>             <details>               <summary>                 4               </summary>               <pre>content:&#13;  p:&#13;    count: 20&#13;    score: 1&#13;wordValue: 0.2&#13;formattingMultiplier: 1&#13;</pre>              </details>             </td>             <td>0.8</td>             <td>3.2</td>           </tr>           <tr>             <td>               <h6>                 <a href=\"https://github.com/ubiquity/work.ubq.fi/pull/70\" target=\"_blank\" rel=\"noopener\">Resolves https://github.com/ubiquity/work.ubq.fi/issues/69 &lt;&hellip;</a>               </h6>             </td>             <td>             <details>               <summary>                 0               </summary>               <pre>content:&#13;  p:&#13;    count: 3&#13;    score: 1&#13;  ul:&#13;    count: 18&#13;    score: 0&#13;  li:&#13;    count: 18&#13;    score: 1&#13;wordValue: 0&#13;formattingMultiplier: 0&#13;</pre>              </details>             </td>             <td>0.8</td>             <td>-</td>           </tr>           <tr>             <td>               <h6>                 <a href=\"https://github.com/ubiquity/work.ubq.fi/pull/70#issuecomment-2186530214\" target=\"_blank\" rel=\"noopener\">I always struggle with Cypress</a>               </h6>             </td>             <td>             <details>               <summary>                 2               </summary>               <pre>content:&#13;  p:&#13;    count: 5&#13;    score: 1&#13;wordValue: 0.2&#13;formattingMultiplier: 2&#13;</pre>              </details>             </td>             <td>1</td>             <td>2</td>           </tr>           <tr>             <td>               <h6>                 <a href=\"https://github.com/ubiquity/work.ubq.fi/pull/70#issuecomment-2186798329\" target=\"_blank\" rel=\"noopener\">Only doesn't work on my local, the guess is token expiration aft&hellip;</a>               </h6>             </td>             <td>             <details>               <summary>                 16.4               </summary>               <pre>content:&#13;  p:&#13;    count: 34&#13;    score: 1&#13;  a:&#13;    count: 7&#13;    score: 1&#13;wordValue: 0.2&#13;formattingMultiplier: 2&#13;</pre>              </details>             </td>             <td>1</td>             <td>16.4</td>           </tr>         </tbody>       </table>     </details>",
    "permitUrl": "https://pay.ubq.fi?claim=W3sidHlwZSI6ImVyYzIwLXBlcm1pdCIsInBlcm1pdCI6eyJwZXJtaXR0ZWQiOnsidG9rZW4iOiIweGU5MUQxNTNFMGI0MTUxOEEyQ2U4RGQzRDc5NDRGYTg2MzQ2M2E5N2QiLCJhbW91bnQiOiI1MzQ4MDAwMDAwMDAwMDAwMDAwMCJ9LCJub25jZSI6IjI0MzI1Mzc3MDIzMTc5NjEwOTcxMzU1NjgzOTQ2OTU1MjU5OTg3OTgyMTUxMzM5NDUwMzE0NjAwNzc3OTM3ODU5Mzk3OTYyODgzODA4IiwiZGVhZGxpbmUiOiI1Nzg5NjA0NDYxODY1ODA5NzcxMTc4NTQ5MjUwNDM0Mzk1MzkyNjYzNDk5MjMzMjgyMDI4MjAxOTcyODc5MjAwMzk1NjU2NDgxOTk2NyJ9LCJ0cmFuc2ZlckRldGFpbHMiOnsidG8iOiIweDREMDcwNGY0MDBENTdCYTkzZUVhODg3NjVDM0ZjREJEODI2ZENGYzQiLCJyZXF1ZXN0ZWRBbW91bnQiOiI1MzQ4MDAwMDAwMDAwMDAwMDAwMCJ9LCJvd25lciI6IjB4ZDk1MzBGM2ZiQkVhMTFiZUQwMURDMDlFNzkzMThmMmYyMDIyMzcxNiIsInNpZ25hdHVyZSI6IjB4MzYzNWM3NzY0ZDA2NmU2ZDkzMjZjZjIzZjc3MmJlNDRiYmNhYjMxNTgwYzBiNzA1ZDJiZDhkMGMyNGI4Y2Q5MDAzOTFjZjY4NzdlOTdjMWM0OGE1NGQ3MDI4ZDI2MDliNTc2Y2UxMTU1M2IxMzVmMzExZDYwMGQ5ODc2NjE5M2UxYyIsIm5ldHdvcmtJZCI6MTAwfV0=",
>>>>>>> 0917a071
    "task": {
      "multiplier": 0.5,
      "reward": 25
    },
<<<<<<< HEAD
    "total": 34.28,
=======
    "total": 53.48,
>>>>>>> 0917a071
    "userId": 4975670
  },
  "gentlementlegen": {
    "comments": [
      {
        "content": "@0x4007 So it should be 25 each? I can confirm this is not handled by v2, I didn't know it was the expected behavior.",
<<<<<<< HEAD
=======
        "id": 2186805818,
>>>>>>> 0917a071
        "score": {
          "formatting": {
            "content": {
              "p": {
                "score": 1,
                "symbols": {
                  "\\b\\w+\\b": {
                    "count": 25,
                    "multiplier": 0.1
                  }
                }
              }
            },
<<<<<<< HEAD
            "formattingMultiplier": 1
          },
          "relevance": 0.8,
          "reward": 2
=======
            "formattingMultiplier": 1,
            "wordValue": 0.1
          },
          "relevance": 0.8,
          "reward": 1.92
>>>>>>> 0917a071
        },
        "type": "ISSUE_COLLABORATOR",
        "url": "https://github.com/ubiquity/work.ubq.fi/issues/69#issuecomment-2186805818"
      },
      {
        "content": "Ah yes because it doesn't apply the `0.5` multiplier I see. Will fix that on v2.",
<<<<<<< HEAD
=======
        "id": 2186813200,
>>>>>>> 0917a071
        "score": {
          "formatting": {
            "content": {
              "code": {
<<<<<<< HEAD
                "score": 1,
                "symbols": {
                  "\\b\\w+\\b": {
                    "count": 2,
                    "multiplier": 0.1
                  }
                }
              },
              "p": {
                "score": 1,
                "symbols": {
                  "\\b\\w+\\b": {
                    "count": 18,
                    "multiplier": 0.1
                  }
                }
              }
            },
            "formattingMultiplier": 1
          },
          "relevance": 0.8,
          "reward": 1.6
        },
        "type": "ISSUE_COLLABORATOR",
        "url": "https://github.com/ubiquity/work.ubq.fi/issues/69#issuecomment-2186813200"
      }
    ],
    "evaluationCommentHtml": "<details>       <summary>         <b>           <h3>             <a href=\"https://pay.ubq.fi?claim=W3sidHlwZSI6ImVyYzIwLXBlcm1pdCIsInBlcm1pdCI6eyJwZXJtaXR0ZWQiOnsidG9rZW4iOiIweGU5MUQxNTNFMGI0MTUxOEEyQ2U4RGQzRDc5NDRGYTg2MzQ2M2E5N2QiLCJhbW91bnQiOiIyODYwMDAwMDAwMDAwMDAwMDAwMCJ9LCJub25jZSI6IjExMDc1NzAyNzY4ODIxNDQzNjQwMzIzNzYzMzUyMTAyMDYyNTc1NDI3NjExOTU1NDkyODc2MjU0NTc5NDcyNTI3MzU2ODMxNjQxMDE2NiIsImRlYWRsaW5lIjoiNTc4OTYwNDQ2MTg2NTgwOTc3MTE3ODU0OTI1MDQzNDM5NTM5MjY2MzQ5OTIzMzI4MjAyODIwMTk3Mjg3OTIwMDM5NTY1NjQ4MTk5NjcifSwidHJhbnNmZXJEZXRhaWxzIjp7InRvIjoiMHg0RDA3MDRmNDAwRDU3QmE5M2VFYTg4NzY1QzNGY0RCRDgyNmRDRmM0IiwicmVxdWVzdGVkQW1vdW50IjoiMjg2MDAwMDAwMDAwMDAwMDAwMDAifSwib3duZXIiOiIweGQ5NTMwRjNmYkJFYTExYmVEMDFEQzA5RTc5MzE4ZjJmMjAyMjM3MTYiLCJzaWduYXR1cmUiOiIweDQxZDlmNjI0ODdmNDBkMWVhNjYxYWU3MzZiYzEyOThiOGFhZjU5YzdmOTRkNjdjZTgxZDFmZjRkZGRjYTU2MDgzZTY3N2U5NGEzMjYyMDZiMGMxODliNGRjZDdiODNlNGUyMTg0NDU0NWQ3ZGZhMTU0ZDA2OWFlODkxYzBhMGZiMWMiLCJuZXR3b3JrSWQiOjEwMH1d\" target=\"_blank\" rel=\"noopener\">               [ 28.6 WXDAI ]             </a>           </h3>           <h6>             @gentlementlegen           </h6>         </b>       </summary>       <h6>Contributions Overview</h6>       <table>         <thead>           <tr>             <th>View</th>             <th>Contribution</th>             <th>Count</th>             <th>Reward</th>           </tr>         </thead>         <tbody>                      <tr>             <td>Issue</td>             <td>Task</td>             <td>0.5</td>             <td>25</td>           </tr>           <tr>             <td>Issue</td>             <td>Comment</td>             <td>2</td>             <td>3.6</td>           </tr>         </tbody>       </table>       <h6>Conversation Incentives</h6>       <table>         <thead>           <tr>             <th>Comment</th>             <th>Formatting</th>             <th>Relevance</th>             <th>Reward</th>           </tr>         </thead>         <tbody>                      <tr>             <td>               <h6>                 <a href=\"https://github.com/ubiquity/work.ubq.fi/issues/69#issuecomment-2186805818\" target=\"_blank\" rel=\"noopener\">@0x4007 So it should be 25 each? I can confirm this is not handl&hellip;</a>               </h6>             </td>             <td>             <details>               <summary>                 2.5               </summary>               <pre>content:&#13;  p:&#13;    symbols:&#13;      \\b\\w+\\b:&#13;        count: 25&#13;        multiplier: 0.1&#13;    score: 1&#13;formattingMultiplier: 1&#13;</pre>              </details>             </td>             <td>0.8</td>             <td>2</td>           </tr>           <tr>             <td>               <h6>                 <a href=\"https://github.com/ubiquity/work.ubq.fi/issues/69#issuecomment-2186813200\" target=\"_blank\" rel=\"noopener\">Ah yes because it doesn't apply the &#96;0.5&#96; multiplier I s&hellip;</a>               </h6>             </td>             <td>             <details>               <summary>                 2               </summary>               <pre>content:&#13;  p:&#13;    symbols:&#13;      \\b\\w+\\b:&#13;        count: 18&#13;        multiplier: 0.1&#13;    score: 1&#13;  code:&#13;    symbols:&#13;      \\b\\w+\\b:&#13;        count: 2&#13;        multiplier: 0.1&#13;    score: 1&#13;formattingMultiplier: 1&#13;</pre>              </details>             </td>             <td>0.8</td>             <td>1.6</td>           </tr>         </tbody>       </table>     </details>",
    "permitUrl": "https://pay.ubq.fi?claim=W3sidHlwZSI6ImVyYzIwLXBlcm1pdCIsInBlcm1pdCI6eyJwZXJtaXR0ZWQiOnsidG9rZW4iOiIweGU5MUQxNTNFMGI0MTUxOEEyQ2U4RGQzRDc5NDRGYTg2MzQ2M2E5N2QiLCJhbW91bnQiOiIyODYwMDAwMDAwMDAwMDAwMDAwMCJ9LCJub25jZSI6IjExMDc1NzAyNzY4ODIxNDQzNjQwMzIzNzYzMzUyMTAyMDYyNTc1NDI3NjExOTU1NDkyODc2MjU0NTc5NDcyNTI3MzU2ODMxNjQxMDE2NiIsImRlYWRsaW5lIjoiNTc4OTYwNDQ2MTg2NTgwOTc3MTE3ODU0OTI1MDQzNDM5NTM5MjY2MzQ5OTIzMzI4MjAyODIwMTk3Mjg3OTIwMDM5NTY1NjQ4MTk5NjcifSwidHJhbnNmZXJEZXRhaWxzIjp7InRvIjoiMHg0RDA3MDRmNDAwRDU3QmE5M2VFYTg4NzY1QzNGY0RCRDgyNmRDRmM0IiwicmVxdWVzdGVkQW1vdW50IjoiMjg2MDAwMDAwMDAwMDAwMDAwMDAifSwib3duZXIiOiIweGQ5NTMwRjNmYkJFYTExYmVEMDFEQzA5RTc5MzE4ZjJmMjAyMjM3MTYiLCJzaWduYXR1cmUiOiIweDQxZDlmNjI0ODdmNDBkMWVhNjYxYWU3MzZiYzEyOThiOGFhZjU5YzdmOTRkNjdjZTgxZDFmZjRkZGRjYTU2MDgzZTY3N2U5NGEzMjYyMDZiMGMxODliNGRjZDdiODNlNGUyMTg0NDU0NWQ3ZGZhMTU0ZDA2OWFlODkxYzBhMGZiMWMiLCJuZXR3b3JrSWQiOjEwMH1d",
=======
                "count": 1,
                "score": 1
              },
              "p": {
                "count": 16,
                "score": 1
              }
            },
            "formattingMultiplier": 1,
            "wordValue": 0.1
          },
          "relevance": 0.8,
          "reward": 1.36
        },
        "type": "ISSUE_COLLABORATOR",
        "url": "https://github.com/ubiquity/work.ubq.fi/issues/69#issuecomment-2186813200"
      },
      {
        "content": "After token expiration, I could not reproduce the problem and still had all the tests up and running, as well as Action tests. This should be investigated, if someone else encounters the issue it could give us more clues.",
        "id": 2186914050,
        "score": {
          "formatting": {
            "content": {
              "p": {
                "count": 39,
                "score": 1
              }
            },
            "formattingMultiplier": 1,
            "wordValue": 0.1
          },
          "relevance": 1,
          "reward": 3.9
        },
        "type": "PULL_COLLABORATOR",
        "url": "https://github.com/ubiquity/work.ubq.fi/pull/70#issuecomment-2186914050"
      }
    ],
    "evaluationCommentHtml": "<details>       <summary>         <b>           <h3>             <a href=\"undefined\" target=\"_blank\" rel=\"noopener\">               [ 32.18 WXDAI ]             </a>           </h3>           <h6>             @gentlementlegen           </h6>         </b>       </summary>       <h6>Contributions Overview</h6>       <table>         <thead>           <tr>             <th>View</th>             <th>Contribution</th>             <th>Count</th>             <th>Reward</th>           </tr>         </thead>         <tbody>                      <tr>             <td>Issue</td>             <td>Task</td>             <td>0.5</td>             <td>25</td>           </tr>           <tr>             <td>Issue</td>             <td>Comment</td>             <td>2</td>             <td>3.28</td>           </tr>           <tr>             <td>Review</td>             <td>Comment</td>             <td>1</td>             <td>3.9</td>           </tr>         </tbody>       </table>       <h6>Conversation Incentives</h6>       <table>         <thead>           <tr>             <th>Comment</th>             <th>Formatting</th>             <th>Relevance</th>             <th>Reward</th>           </tr>         </thead>         <tbody>                      <tr>             <td>               <h6>                 <a href=\"https://github.com/ubiquity/work.ubq.fi/issues/69#issuecomment-2186805818\" target=\"_blank\" rel=\"noopener\">@0x4007 So it should be 25 each? I can confirm this is not handl&hellip;</a>               </h6>             </td>             <td>             <details>               <summary>                 2.4               </summary>               <pre>content:&#13;  p:&#13;    count: 24&#13;    score: 1&#13;wordValue: 0.1&#13;formattingMultiplier: 1&#13;</pre>              </details>             </td>             <td>0.8</td>             <td>1.92</td>           </tr>           <tr>             <td>               <h6>                 <a href=\"https://github.com/ubiquity/work.ubq.fi/issues/69#issuecomment-2186813200\" target=\"_blank\" rel=\"noopener\">Ah yes because it doesn't apply the &#96;0.5&#96; multiplier I s&hellip;</a>               </h6>             </td>             <td>             <details>               <summary>                 1.7               </summary>               <pre>content:&#13;  p:&#13;    count: 16&#13;    score: 1&#13;  code:&#13;    count: 1&#13;    score: 1&#13;wordValue: 0.1&#13;formattingMultiplier: 1&#13;</pre>              </details>             </td>             <td>0.8</td>             <td>1.36</td>           </tr>           <tr>             <td>               <h6>                 <a href=\"https://github.com/ubiquity/work.ubq.fi/pull/70#issuecomment-2186914050\" target=\"_blank\" rel=\"noopener\">After token expiration, I could not reproduce the problem and st&hellip;</a>               </h6>             </td>             <td>             <details>               <summary>                 3.9               </summary>               <pre>content:&#13;  p:&#13;    count: 39&#13;    score: 1&#13;wordValue: 0.1&#13;formattingMultiplier: 1&#13;</pre>              </details>             </td>             <td>1</td>             <td>3.9</td>           </tr>         </tbody>       </table>     </details>",
>>>>>>> 0917a071
    "task": {
      "multiplier": 0.5,
      "reward": 25
    },
<<<<<<< HEAD
    "total": 28.6,
=======
    "total": 32.18,
>>>>>>> 0917a071
    "userId": 9807008
  }
}<|MERGE_RESOLUTION|>--- conflicted
+++ resolved
@@ -2,31 +2,18 @@
   "0x4007": {
     "comments": [
       {
-<<<<<<< HEAD
-        "content": "Okay both bots are broken @gentlementlegen  We should have split the assignee reward",
-=======
         "content": "Okay both bots are broken @gentlementlegen \r\nWe should have split the assignee reward",
         "id": 2186802545,
->>>>>>> 0917a071
-        "score": {
-          "formatting": {
-            "content": {
-              "p": {
-                "score": 1,
-                "symbols": {
-                  "\\b\\w+\\b": {
-                    "count": 13,
-                    "multiplier": 0.2
-                  }
-                }
-              }
-            },
-<<<<<<< HEAD
-            "formattingMultiplier": 1
-=======
-            "formattingMultiplier": 1,
-            "wordValue": 0.2
->>>>>>> 0917a071
+        "score": {
+          "formatting": {
+            "content": {
+              "p": {
+                "count": 13,
+                "score": 1
+              }
+            },
+            "formattingMultiplier": 1,
+            "wordValue": 0.2
           },
           "relevance": 0.8,
           "reward": 2.08
@@ -36,81 +23,31 @@
       },
       {
         "content": "Actually, looks like it did the right thing for your reward on v1, just the score breakdown doesn't display correctly.",
-<<<<<<< HEAD
-=======
         "id": 2186807999,
->>>>>>> 0917a071
-        "score": {
-          "formatting": {
-            "content": {
-              "p": {
-                "score": 1,
-                "symbols": {
-                  "\\b\\w+\\b": {
-                    "count": 21,
-                    "multiplier": 0.2
-                  }
-                }
-              }
-            },
-<<<<<<< HEAD
-            "formattingMultiplier": 1
-          },
-          "relevance": 0.8,
-          "reward": 3.36
-=======
+        "score": {
+          "formatting": {
+            "content": {
+              "p": {
+                "count": 20,
+                "score": 1
+              }
+            },
             "formattingMultiplier": 1,
             "wordValue": 0.2
           },
           "relevance": 0.8,
           "reward": 3.2
->>>>>>> 0917a071
         },
         "type": "ISSUE_AUTHOR",
         "url": "https://github.com/ubiquity/work.ubq.fi/issues/69#issuecomment-2186807999"
       },
       {
-<<<<<<< HEAD
-        "content": "Looks like the filters are barely useable now that we have the side scrolling, and the additional UI on the top right. Intended for mobile, it makes sense to have the frequently used controls near the bottom of the screen so that the app is easier to use.  ![IMG_103370966922-1](https://github.com/ubiquity/work.ubq.fi/assets/4975670/149aca97-49ce-4d37-9757-00223cae9920)",
-=======
         "content": "Looks like the filters are barely useable now that we have the side scrolling, and the additional UI on the top right. Intended for mobile, it makes sense to have the frequently used controls near the bottom of the screen so that the app is easier to use. \r\n![IMG_103370966922-1](https://github.com/ubiquity/work.ubq.fi/assets/4975670/149aca97-49ce-4d37-9757-00223cae9920)",
         "id": 2370126310,
->>>>>>> 0917a071
         "score": {
           "formatting": {
             "content": {
               "img": {
-<<<<<<< HEAD
-                "score": 0,
-                "symbols": {
-                  "\\b\\w+\\b": {
-                    "count": 1,
-                    "multiplier": 0.1
-                  }
-                }
-              },
-              "p": {
-                "score": 1,
-                "symbols": {
-                  "\\b\\w+\\b": {
-                    "count": 48,
-                    "multiplier": 0.1
-                  }
-                }
-              }
-            },
-            "formattingMultiplier": 1
-          },
-          "relevance": 0.8,
-          "reward": 3.84
-        },
-        "type": "ISSUE_SPECIFICATION",
-        "url": "https://github.com/ubiquity/work.ubq.fi/issues/69"
-      }
-    ],
-    "evaluationCommentHtml": "<details>       <summary>         <b>           <h3>             <a href=\"https://pay.ubq.fi?claim=W3sidHlwZSI6ImVyYzIwLXBlcm1pdCIsInBlcm1pdCI6eyJwZXJtaXR0ZWQiOnsidG9rZW4iOiIweGU5MUQxNTNFMGI0MTUxOEEyQ2U4RGQzRDc5NDRGYTg2MzQ2M2E5N2QiLCJhbW91bnQiOiIzNDI4MDAwMDAwMDAwMDAwMDAwMCJ9LCJub25jZSI6IjI0MzI1Mzc3MDIzMTc5NjEwOTcxMzU1NjgzOTQ2OTU1MjU5OTg3OTgyMTUxMzM5NDUwMzE0NjAwNzc3OTM3ODU5Mzk3OTYyODgzODA4IiwiZGVhZGxpbmUiOiI1Nzg5NjA0NDYxODY1ODA5NzcxMTc4NTQ5MjUwNDM0Mzk1MzkyNjYzNDk5MjMzMjgyMDI4MjAxOTcyODc5MjAwMzk1NjU2NDgxOTk2NyJ9LCJ0cmFuc2ZlckRldGFpbHMiOnsidG8iOiIweDREMDcwNGY0MDBENTdCYTkzZUVhODg3NjVDM0ZjREJEODI2ZENGYzQiLCJyZXF1ZXN0ZWRBbW91bnQiOiIzNDI4MDAwMDAwMDAwMDAwMDAwMCJ9LCJvd25lciI6IjB4ZDk1MzBGM2ZiQkVhMTFiZUQwMURDMDlFNzkzMThmMmYyMDIyMzcxNiIsInNpZ25hdHVyZSI6IjB4MGRlNTAxZmJhNDVkN2VmZjM5ZWRhYWQzM2RiYmI0Y2YwMDViMDU1OWViNTQxZmM0NWYxYTg1NzYyZjJkZGU5NDcxNjEyZTVhN2IyMTk3MzU1Yzc5ZmE3Mzk1ZmNmNjg0YjdhOWEyMmMwZmY5YjQ0Yjc1MWM1YzZiMmQzYWRiZDAxYiIsIm5ldHdvcmtJZCI6MTAwfV0=\" target=\"_blank\" rel=\"noopener\">               [ 34.28 WXDAI ]             </a>           </h3>           <h6>             @0x4007           </h6>         </b>       </summary>       <h6>Contributions Overview</h6>       <table>         <thead>           <tr>             <th>View</th>             <th>Contribution</th>             <th>Count</th>             <th>Reward</th>           </tr>         </thead>         <tbody>                      <tr>             <td>Issue</td>             <td>Task</td>             <td>0.5</td>             <td>25</td>           </tr>           <tr>             <td>Issue</td>             <td>Specification</td>             <td>1</td>             <td>3.84</td>           </tr>           <tr>             <td>Issue</td>             <td>Comment</td>             <td>2</td>             <td>5.44</td>           </tr>         </tbody>       </table>       <h6>Conversation Incentives</h6>       <table>         <thead>           <tr>             <th>Comment</th>             <th>Formatting</th>             <th>Relevance</th>             <th>Reward</th>           </tr>         </thead>         <tbody>                      <tr>             <td>               <h6>                 <a href=\"https://github.com/ubiquity/work.ubq.fi/issues/69\" target=\"_blank\" rel=\"noopener\">Looks like the filters are barely useable now that we have the s&hellip;</a>               </h6>             </td>             <td>             <details>               <summary>                 4.8               </summary>               <pre>content:&#13;  p:&#13;    symbols:&#13;      \\b\\w+\\b:&#13;        count: 48&#13;        multiplier: 0.1&#13;    score: 1&#13;  img:&#13;    symbols:&#13;      \\b\\w+\\b:&#13;        count: 1&#13;        multiplier: 0.1&#13;    score: 0&#13;formattingMultiplier: 1&#13;</pre>              </details>             </td>             <td>0.8</td>             <td>3.84</td>           </tr>           <tr>             <td>               <h6>                 <a href=\"https://github.com/ubiquity/work.ubq.fi/issues/69#issuecomment-2186802545\" target=\"_blank\" rel=\"noopener\">Okay both bots are broken @gentlementlegen  We should have split&hellip;</a>               </h6>             </td>             <td>             <details>               <summary>                 2.6               </summary>               <pre>content:&#13;  p:&#13;    symbols:&#13;      \\b\\w+\\b:&#13;        count: 13&#13;        multiplier: 0.2&#13;    score: 1&#13;formattingMultiplier: 1&#13;</pre>              </details>             </td>             <td>0.8</td>             <td>2.08</td>           </tr>           <tr>             <td>               <h6>                 <a href=\"https://github.com/ubiquity/work.ubq.fi/issues/69#issuecomment-2186807999\" target=\"_blank\" rel=\"noopener\">Actually, looks like it did the right thing for your reward on v&hellip;</a>               </h6>             </td>             <td>             <details>               <summary>                 4.2               </summary>               <pre>content:&#13;  p:&#13;    symbols:&#13;      \\b\\w+\\b:&#13;        count: 21&#13;        multiplier: 0.2&#13;    score: 1&#13;formattingMultiplier: 1&#13;</pre>              </details>             </td>             <td>0.8</td>             <td>3.36</td>           </tr>         </tbody>       </table>     </details>",
-    "permitUrl": "https://pay.ubq.fi?claim=W3sidHlwZSI6ImVyYzIwLXBlcm1pdCIsInBlcm1pdCI6eyJwZXJtaXR0ZWQiOnsidG9rZW4iOiIweGU5MUQxNTNFMGI0MTUxOEEyQ2U4RGQzRDc5NDRGYTg2MzQ2M2E5N2QiLCJhbW91bnQiOiIzNDI4MDAwMDAwMDAwMDAwMDAwMCJ9LCJub25jZSI6IjI0MzI1Mzc3MDIzMTc5NjEwOTcxMzU1NjgzOTQ2OTU1MjU5OTg3OTgyMTUxMzM5NDUwMzE0NjAwNzc3OTM3ODU5Mzk3OTYyODgzODA4IiwiZGVhZGxpbmUiOiI1Nzg5NjA0NDYxODY1ODA5NzcxMTc4NTQ5MjUwNDM0Mzk1MzkyNjYzNDk5MjMzMjgyMDI4MjAxOTcyODc5MjAwMzk1NjU2NDgxOTk2NyJ9LCJ0cmFuc2ZlckRldGFpbHMiOnsidG8iOiIweDREMDcwNGY0MDBENTdCYTkzZUVhODg3NjVDM0ZjREJEODI2ZENGYzQiLCJyZXF1ZXN0ZWRBbW91bnQiOiIzNDI4MDAwMDAwMDAwMDAwMDAwMCJ9LCJvd25lciI6IjB4ZDk1MzBGM2ZiQkVhMTFiZUQwMURDMDlFNzkzMThmMmYyMDIyMzcxNiIsInNpZ25hdHVyZSI6IjB4MGRlNTAxZmJhNDVkN2VmZjM5ZWRhYWQzM2RiYmI0Y2YwMDViMDU1OWViNTQxZmM0NWYxYTg1NzYyZjJkZGU5NDcxNjEyZTVhN2IyMTk3MzU1Yzc5ZmE3Mzk1ZmNmNjg0YjdhOWEyMmMwZmY5YjQ0Yjc1MWM1YzZiMmQzYWRiZDAxYiIsIm5ldHdvcmtJZCI6MTAwfV0=",
-=======
                 "count": 1,
                 "score": 0
               },
@@ -203,96 +140,42 @@
     ],
     "evaluationCommentHtml": "<details>       <summary>         <b>           <h3>             <a href=\"https://pay.ubq.fi?claim=W3sidHlwZSI6ImVyYzIwLXBlcm1pdCIsInBlcm1pdCI6eyJwZXJtaXR0ZWQiOnsidG9rZW4iOiIweGU5MUQxNTNFMGI0MTUxOEEyQ2U4RGQzRDc5NDRGYTg2MzQ2M2E5N2QiLCJhbW91bnQiOiI1MzQ4MDAwMDAwMDAwMDAwMDAwMCJ9LCJub25jZSI6IjI0MzI1Mzc3MDIzMTc5NjEwOTcxMzU1NjgzOTQ2OTU1MjU5OTg3OTgyMTUxMzM5NDUwMzE0NjAwNzc3OTM3ODU5Mzk3OTYyODgzODA4IiwiZGVhZGxpbmUiOiI1Nzg5NjA0NDYxODY1ODA5NzcxMTc4NTQ5MjUwNDM0Mzk1MzkyNjYzNDk5MjMzMjgyMDI4MjAxOTcyODc5MjAwMzk1NjU2NDgxOTk2NyJ9LCJ0cmFuc2ZlckRldGFpbHMiOnsidG8iOiIweDREMDcwNGY0MDBENTdCYTkzZUVhODg3NjVDM0ZjREJEODI2ZENGYzQiLCJyZXF1ZXN0ZWRBbW91bnQiOiI1MzQ4MDAwMDAwMDAwMDAwMDAwMCJ9LCJvd25lciI6IjB4ZDk1MzBGM2ZiQkVhMTFiZUQwMURDMDlFNzkzMThmMmYyMDIyMzcxNiIsInNpZ25hdHVyZSI6IjB4MzYzNWM3NzY0ZDA2NmU2ZDkzMjZjZjIzZjc3MmJlNDRiYmNhYjMxNTgwYzBiNzA1ZDJiZDhkMGMyNGI4Y2Q5MDAzOTFjZjY4NzdlOTdjMWM0OGE1NGQ3MDI4ZDI2MDliNTc2Y2UxMTU1M2IxMzVmMzExZDYwMGQ5ODc2NjE5M2UxYyIsIm5ldHdvcmtJZCI6MTAwfV0=\" target=\"_blank\" rel=\"noopener\">               [ 53.48 WXDAI ]             </a>           </h3>           <h6>             @0x4007           </h6>         </b>       </summary>       <h6>Contributions Overview</h6>       <table>         <thead>           <tr>             <th>View</th>             <th>Contribution</th>             <th>Count</th>             <th>Reward</th>           </tr>         </thead>         <tbody>                      <tr>             <td>Issue</td>             <td>Task</td>             <td>0.5</td>             <td>25</td>           </tr>           <tr>             <td>Issue</td>             <td>Specification</td>             <td>1</td>             <td>4.8</td>           </tr>           <tr>             <td>Issue</td>             <td>Comment</td>             <td>2</td>             <td>5.28</td>           </tr>           <tr>             <td>Review</td>             <td>Comment</td>             <td>3</td>             <td>18.4</td>           </tr>         </tbody>       </table>       <h6>Conversation Incentives</h6>       <table>         <thead>           <tr>             <th>Comment</th>             <th>Formatting</th>             <th>Relevance</th>             <th>Reward</th>           </tr>         </thead>         <tbody>                      <tr>             <td>               <h6>                 <a href=\"https://github.com/ubiquity/work.ubq.fi/issues/69\" target=\"_blank\" rel=\"noopener\">Looks like the filters are barely useable now that we have the s&hellip;</a>               </h6>             </td>             <td>             <details>               <summary>                 4.8               </summary>               <pre>content:&#13;  p:&#13;    count: 48&#13;    score: 1&#13;  img:&#13;    count: 1&#13;    score: 0&#13;wordValue: 0.1&#13;formattingMultiplier: 1&#13;</pre>              </details>             </td>             <td>1</td>             <td>4.8</td>           </tr>           <tr>             <td>               <h6>                 <a href=\"https://github.com/ubiquity/work.ubq.fi/issues/69#issuecomment-2186802545\" target=\"_blank\" rel=\"noopener\">Okay both bots are broken @gentlementlegen  We should have spli&hellip;</a>               </h6>             </td>             <td>             <details>               <summary>                 2.6               </summary>               <pre>content:&#13;  p:&#13;    count: 13&#13;    score: 1&#13;wordValue: 0.2&#13;formattingMultiplier: 1&#13;</pre>              </details>             </td>             <td>0.8</td>             <td>2.08</td>           </tr>           <tr>             <td>               <h6>                 <a href=\"https://github.com/ubiquity/work.ubq.fi/issues/69#issuecomment-2186807999\" target=\"_blank\" rel=\"noopener\">Actually, looks like it did the right thing for your reward on v&hellip;</a>               </h6>             </td>             <td>             <details>               <summary>                 4               </summary>               <pre>content:&#13;  p:&#13;    count: 20&#13;    score: 1&#13;wordValue: 0.2&#13;formattingMultiplier: 1&#13;</pre>              </details>             </td>             <td>0.8</td>             <td>3.2</td>           </tr>           <tr>             <td>               <h6>                 <a href=\"https://github.com/ubiquity/work.ubq.fi/pull/70\" target=\"_blank\" rel=\"noopener\">Resolves https://github.com/ubiquity/work.ubq.fi/issues/69 &lt;&hellip;</a>               </h6>             </td>             <td>             <details>               <summary>                 0               </summary>               <pre>content:&#13;  p:&#13;    count: 3&#13;    score: 1&#13;  ul:&#13;    count: 18&#13;    score: 0&#13;  li:&#13;    count: 18&#13;    score: 1&#13;wordValue: 0&#13;formattingMultiplier: 0&#13;</pre>              </details>             </td>             <td>0.8</td>             <td>-</td>           </tr>           <tr>             <td>               <h6>                 <a href=\"https://github.com/ubiquity/work.ubq.fi/pull/70#issuecomment-2186530214\" target=\"_blank\" rel=\"noopener\">I always struggle with Cypress</a>               </h6>             </td>             <td>             <details>               <summary>                 2               </summary>               <pre>content:&#13;  p:&#13;    count: 5&#13;    score: 1&#13;wordValue: 0.2&#13;formattingMultiplier: 2&#13;</pre>              </details>             </td>             <td>1</td>             <td>2</td>           </tr>           <tr>             <td>               <h6>                 <a href=\"https://github.com/ubiquity/work.ubq.fi/pull/70#issuecomment-2186798329\" target=\"_blank\" rel=\"noopener\">Only doesn't work on my local, the guess is token expiration aft&hellip;</a>               </h6>             </td>             <td>             <details>               <summary>                 16.4               </summary>               <pre>content:&#13;  p:&#13;    count: 34&#13;    score: 1&#13;  a:&#13;    count: 7&#13;    score: 1&#13;wordValue: 0.2&#13;formattingMultiplier: 2&#13;</pre>              </details>             </td>             <td>1</td>             <td>16.4</td>           </tr>         </tbody>       </table>     </details>",
     "permitUrl": "https://pay.ubq.fi?claim=W3sidHlwZSI6ImVyYzIwLXBlcm1pdCIsInBlcm1pdCI6eyJwZXJtaXR0ZWQiOnsidG9rZW4iOiIweGU5MUQxNTNFMGI0MTUxOEEyQ2U4RGQzRDc5NDRGYTg2MzQ2M2E5N2QiLCJhbW91bnQiOiI1MzQ4MDAwMDAwMDAwMDAwMDAwMCJ9LCJub25jZSI6IjI0MzI1Mzc3MDIzMTc5NjEwOTcxMzU1NjgzOTQ2OTU1MjU5OTg3OTgyMTUxMzM5NDUwMzE0NjAwNzc3OTM3ODU5Mzk3OTYyODgzODA4IiwiZGVhZGxpbmUiOiI1Nzg5NjA0NDYxODY1ODA5NzcxMTc4NTQ5MjUwNDM0Mzk1MzkyNjYzNDk5MjMzMjgyMDI4MjAxOTcyODc5MjAwMzk1NjU2NDgxOTk2NyJ9LCJ0cmFuc2ZlckRldGFpbHMiOnsidG8iOiIweDREMDcwNGY0MDBENTdCYTkzZUVhODg3NjVDM0ZjREJEODI2ZENGYzQiLCJyZXF1ZXN0ZWRBbW91bnQiOiI1MzQ4MDAwMDAwMDAwMDAwMDAwMCJ9LCJvd25lciI6IjB4ZDk1MzBGM2ZiQkVhMTFiZUQwMURDMDlFNzkzMThmMmYyMDIyMzcxNiIsInNpZ25hdHVyZSI6IjB4MzYzNWM3NzY0ZDA2NmU2ZDkzMjZjZjIzZjc3MmJlNDRiYmNhYjMxNTgwYzBiNzA1ZDJiZDhkMGMyNGI4Y2Q5MDAzOTFjZjY4NzdlOTdjMWM0OGE1NGQ3MDI4ZDI2MDliNTc2Y2UxMTU1M2IxMzVmMzExZDYwMGQ5ODc2NjE5M2UxYyIsIm5ldHdvcmtJZCI6MTAwfV0=",
->>>>>>> 0917a071
     "task": {
       "multiplier": 0.5,
       "reward": 25
     },
-<<<<<<< HEAD
-    "total": 34.28,
-=======
     "total": 53.48,
->>>>>>> 0917a071
     "userId": 4975670
   },
   "gentlementlegen": {
     "comments": [
       {
         "content": "@0x4007 So it should be 25 each? I can confirm this is not handled by v2, I didn't know it was the expected behavior.",
-<<<<<<< HEAD
-=======
         "id": 2186805818,
->>>>>>> 0917a071
-        "score": {
-          "formatting": {
-            "content": {
-              "p": {
-                "score": 1,
-                "symbols": {
-                  "\\b\\w+\\b": {
-                    "count": 25,
-                    "multiplier": 0.1
-                  }
-                }
-              }
-            },
-<<<<<<< HEAD
-            "formattingMultiplier": 1
-          },
-          "relevance": 0.8,
-          "reward": 2
-=======
+        "score": {
+          "formatting": {
+            "content": {
+              "p": {
+                "count": 24,
+                "score": 1
+              }
+            },
             "formattingMultiplier": 1,
             "wordValue": 0.1
           },
           "relevance": 0.8,
           "reward": 1.92
->>>>>>> 0917a071
         },
         "type": "ISSUE_COLLABORATOR",
         "url": "https://github.com/ubiquity/work.ubq.fi/issues/69#issuecomment-2186805818"
       },
       {
         "content": "Ah yes because it doesn't apply the `0.5` multiplier I see. Will fix that on v2.",
-<<<<<<< HEAD
-=======
         "id": 2186813200,
->>>>>>> 0917a071
         "score": {
           "formatting": {
             "content": {
               "code": {
-<<<<<<< HEAD
-                "score": 1,
-                "symbols": {
-                  "\\b\\w+\\b": {
-                    "count": 2,
-                    "multiplier": 0.1
-                  }
-                }
-              },
-              "p": {
-                "score": 1,
-                "symbols": {
-                  "\\b\\w+\\b": {
-                    "count": 18,
-                    "multiplier": 0.1
-                  }
-                }
-              }
-            },
-            "formattingMultiplier": 1
-          },
-          "relevance": 0.8,
-          "reward": 1.6
-        },
-        "type": "ISSUE_COLLABORATOR",
-        "url": "https://github.com/ubiquity/work.ubq.fi/issues/69#issuecomment-2186813200"
-      }
-    ],
-    "evaluationCommentHtml": "<details>       <summary>         <b>           <h3>             <a href=\"https://pay.ubq.fi?claim=W3sidHlwZSI6ImVyYzIwLXBlcm1pdCIsInBlcm1pdCI6eyJwZXJtaXR0ZWQiOnsidG9rZW4iOiIweGU5MUQxNTNFMGI0MTUxOEEyQ2U4RGQzRDc5NDRGYTg2MzQ2M2E5N2QiLCJhbW91bnQiOiIyODYwMDAwMDAwMDAwMDAwMDAwMCJ9LCJub25jZSI6IjExMDc1NzAyNzY4ODIxNDQzNjQwMzIzNzYzMzUyMTAyMDYyNTc1NDI3NjExOTU1NDkyODc2MjU0NTc5NDcyNTI3MzU2ODMxNjQxMDE2NiIsImRlYWRsaW5lIjoiNTc4OTYwNDQ2MTg2NTgwOTc3MTE3ODU0OTI1MDQzNDM5NTM5MjY2MzQ5OTIzMzI4MjAyODIwMTk3Mjg3OTIwMDM5NTY1NjQ4MTk5NjcifSwidHJhbnNmZXJEZXRhaWxzIjp7InRvIjoiMHg0RDA3MDRmNDAwRDU3QmE5M2VFYTg4NzY1QzNGY0RCRDgyNmRDRmM0IiwicmVxdWVzdGVkQW1vdW50IjoiMjg2MDAwMDAwMDAwMDAwMDAwMDAifSwib3duZXIiOiIweGQ5NTMwRjNmYkJFYTExYmVEMDFEQzA5RTc5MzE4ZjJmMjAyMjM3MTYiLCJzaWduYXR1cmUiOiIweDQxZDlmNjI0ODdmNDBkMWVhNjYxYWU3MzZiYzEyOThiOGFhZjU5YzdmOTRkNjdjZTgxZDFmZjRkZGRjYTU2MDgzZTY3N2U5NGEzMjYyMDZiMGMxODliNGRjZDdiODNlNGUyMTg0NDU0NWQ3ZGZhMTU0ZDA2OWFlODkxYzBhMGZiMWMiLCJuZXR3b3JrSWQiOjEwMH1d\" target=\"_blank\" rel=\"noopener\">               [ 28.6 WXDAI ]             </a>           </h3>           <h6>             @gentlementlegen           </h6>         </b>       </summary>       <h6>Contributions Overview</h6>       <table>         <thead>           <tr>             <th>View</th>             <th>Contribution</th>             <th>Count</th>             <th>Reward</th>           </tr>         </thead>         <tbody>                      <tr>             <td>Issue</td>             <td>Task</td>             <td>0.5</td>             <td>25</td>           </tr>           <tr>             <td>Issue</td>             <td>Comment</td>             <td>2</td>             <td>3.6</td>           </tr>         </tbody>       </table>       <h6>Conversation Incentives</h6>       <table>         <thead>           <tr>             <th>Comment</th>             <th>Formatting</th>             <th>Relevance</th>             <th>Reward</th>           </tr>         </thead>         <tbody>                      <tr>             <td>               <h6>                 <a href=\"https://github.com/ubiquity/work.ubq.fi/issues/69#issuecomment-2186805818\" target=\"_blank\" rel=\"noopener\">@0x4007 So it should be 25 each? I can confirm this is not handl&hellip;</a>               </h6>             </td>             <td>             <details>               <summary>                 2.5               </summary>               <pre>content:&#13;  p:&#13;    symbols:&#13;      \\b\\w+\\b:&#13;        count: 25&#13;        multiplier: 0.1&#13;    score: 1&#13;formattingMultiplier: 1&#13;</pre>              </details>             </td>             <td>0.8</td>             <td>2</td>           </tr>           <tr>             <td>               <h6>                 <a href=\"https://github.com/ubiquity/work.ubq.fi/issues/69#issuecomment-2186813200\" target=\"_blank\" rel=\"noopener\">Ah yes because it doesn't apply the &#96;0.5&#96; multiplier I s&hellip;</a>               </h6>             </td>             <td>             <details>               <summary>                 2               </summary>               <pre>content:&#13;  p:&#13;    symbols:&#13;      \\b\\w+\\b:&#13;        count: 18&#13;        multiplier: 0.1&#13;    score: 1&#13;  code:&#13;    symbols:&#13;      \\b\\w+\\b:&#13;        count: 2&#13;        multiplier: 0.1&#13;    score: 1&#13;formattingMultiplier: 1&#13;</pre>              </details>             </td>             <td>0.8</td>             <td>1.6</td>           </tr>         </tbody>       </table>     </details>",
-    "permitUrl": "https://pay.ubq.fi?claim=W3sidHlwZSI6ImVyYzIwLXBlcm1pdCIsInBlcm1pdCI6eyJwZXJtaXR0ZWQiOnsidG9rZW4iOiIweGU5MUQxNTNFMGI0MTUxOEEyQ2U4RGQzRDc5NDRGYTg2MzQ2M2E5N2QiLCJhbW91bnQiOiIyODYwMDAwMDAwMDAwMDAwMDAwMCJ9LCJub25jZSI6IjExMDc1NzAyNzY4ODIxNDQzNjQwMzIzNzYzMzUyMTAyMDYyNTc1NDI3NjExOTU1NDkyODc2MjU0NTc5NDcyNTI3MzU2ODMxNjQxMDE2NiIsImRlYWRsaW5lIjoiNTc4OTYwNDQ2MTg2NTgwOTc3MTE3ODU0OTI1MDQzNDM5NTM5MjY2MzQ5OTIzMzI4MjAyODIwMTk3Mjg3OTIwMDM5NTY1NjQ4MTk5NjcifSwidHJhbnNmZXJEZXRhaWxzIjp7InRvIjoiMHg0RDA3MDRmNDAwRDU3QmE5M2VFYTg4NzY1QzNGY0RCRDgyNmRDRmM0IiwicmVxdWVzdGVkQW1vdW50IjoiMjg2MDAwMDAwMDAwMDAwMDAwMDAifSwib3duZXIiOiIweGQ5NTMwRjNmYkJFYTExYmVEMDFEQzA5RTc5MzE4ZjJmMjAyMjM3MTYiLCJzaWduYXR1cmUiOiIweDQxZDlmNjI0ODdmNDBkMWVhNjYxYWU3MzZiYzEyOThiOGFhZjU5YzdmOTRkNjdjZTgxZDFmZjRkZGRjYTU2MDgzZTY3N2U5NGEzMjYyMDZiMGMxODliNGRjZDdiODNlNGUyMTg0NDU0NWQ3ZGZhMTU0ZDA2OWFlODkxYzBhMGZiMWMiLCJuZXR3b3JrSWQiOjEwMH1d",
-=======
                 "count": 1,
                 "score": 1
               },
@@ -332,16 +215,11 @@
       }
     ],
     "evaluationCommentHtml": "<details>       <summary>         <b>           <h3>             <a href=\"undefined\" target=\"_blank\" rel=\"noopener\">               [ 32.18 WXDAI ]             </a>           </h3>           <h6>             @gentlementlegen           </h6>         </b>       </summary>       <h6>Contributions Overview</h6>       <table>         <thead>           <tr>             <th>View</th>             <th>Contribution</th>             <th>Count</th>             <th>Reward</th>           </tr>         </thead>         <tbody>                      <tr>             <td>Issue</td>             <td>Task</td>             <td>0.5</td>             <td>25</td>           </tr>           <tr>             <td>Issue</td>             <td>Comment</td>             <td>2</td>             <td>3.28</td>           </tr>           <tr>             <td>Review</td>             <td>Comment</td>             <td>1</td>             <td>3.9</td>           </tr>         </tbody>       </table>       <h6>Conversation Incentives</h6>       <table>         <thead>           <tr>             <th>Comment</th>             <th>Formatting</th>             <th>Relevance</th>             <th>Reward</th>           </tr>         </thead>         <tbody>                      <tr>             <td>               <h6>                 <a href=\"https://github.com/ubiquity/work.ubq.fi/issues/69#issuecomment-2186805818\" target=\"_blank\" rel=\"noopener\">@0x4007 So it should be 25 each? I can confirm this is not handl&hellip;</a>               </h6>             </td>             <td>             <details>               <summary>                 2.4               </summary>               <pre>content:&#13;  p:&#13;    count: 24&#13;    score: 1&#13;wordValue: 0.1&#13;formattingMultiplier: 1&#13;</pre>              </details>             </td>             <td>0.8</td>             <td>1.92</td>           </tr>           <tr>             <td>               <h6>                 <a href=\"https://github.com/ubiquity/work.ubq.fi/issues/69#issuecomment-2186813200\" target=\"_blank\" rel=\"noopener\">Ah yes because it doesn't apply the &#96;0.5&#96; multiplier I s&hellip;</a>               </h6>             </td>             <td>             <details>               <summary>                 1.7               </summary>               <pre>content:&#13;  p:&#13;    count: 16&#13;    score: 1&#13;  code:&#13;    count: 1&#13;    score: 1&#13;wordValue: 0.1&#13;formattingMultiplier: 1&#13;</pre>              </details>             </td>             <td>0.8</td>             <td>1.36</td>           </tr>           <tr>             <td>               <h6>                 <a href=\"https://github.com/ubiquity/work.ubq.fi/pull/70#issuecomment-2186914050\" target=\"_blank\" rel=\"noopener\">After token expiration, I could not reproduce the problem and st&hellip;</a>               </h6>             </td>             <td>             <details>               <summary>                 3.9               </summary>               <pre>content:&#13;  p:&#13;    count: 39&#13;    score: 1&#13;wordValue: 0.1&#13;formattingMultiplier: 1&#13;</pre>              </details>             </td>             <td>1</td>             <td>3.9</td>           </tr>         </tbody>       </table>     </details>",
->>>>>>> 0917a071
     "task": {
       "multiplier": 0.5,
       "reward": 25
     },
-<<<<<<< HEAD
-    "total": 28.6,
-=======
     "total": 32.18,
->>>>>>> 0917a071
     "userId": 9807008
   }
 }